"""
Created on July 11, 2013
@author: nieljw
@modified: alfoa
"""
import os
import fileinput
import re

class RELAPparser():
  """
    Import the RELAP5 input as list of lines, provide methods to add/change entries and print it back
  """
  def __init__(self,inputFile):
    """
      Constructor
      @ In, inputFile, string, input file name
      @ Out, None
    """
    self.printTag = 'RELAP5 PARSER'
    if not os.path.exists(inputFile): raise IOError(self.printTag+'ERROR: not found RELAP input file')
    IOfile = open(inputFile,'r')
    self.inputfile = inputFile
    self.deckLines = {}
    self.maxNumberOfDecks = 0
    prevDeckLineNum       = 0
    lines                 = IOfile.readlines()
    for lineNum, line in enumerate(lines):
      if line.strip().startswith("."):
        self.maxNumberOfDecks += 1
        self.deckLines[self.maxNumberOfDecks] = lines[prevDeckLineNum:lineNum+1]
        prevDeckLineNum = lineNum + 1
    if self.maxNumberOfDecks < 1: raise IOError(self.printTag+ "ERROR: the file "+inputFile+" does not contain a end case fullstop '.'!")

  def printInput(self,outfile=None):
    """
      Method to print out the new input
      @ In, outfile, string, optional, output file root
      @ Out, None
    """
    if outfile==None: outfile =self.inputfile
    outfile.open('w')
    for deckNum in self.deckLines.keys():
      for i in self.deckLines[deckNum]: outfile.write('%s' %(i))
    outfile.close()

  def modifyOrAdd(self,dictionaryList,save=True):
    """
      dictionaryList is a list of dictionaries of the required addition or modification
      the method looks in self.lines for a card number matching the card in modiDictionaryList
      and modifies the word from dictionaryList at needed
      @ In, dictionaryList, list, list of dictionaries containing the info to modify the XML tree
      @ In, save, bool, optional, True if the original tree needs to be saved
      @ Out, lines, list, list of modified lines (of the original input)
    """
    decks              = {}
    lines              = []
    for i in dictionaryList:
      if 'decks' not in i.keys(): raise IOError(self.printTag+"ERROR: no card inputs found!!")
      else                      : decks.update(i['decks'])
    for deckNum in decks.keys():
      temp               = []
      modiDictionaryList = decks[deckNum]
      temp.append('*RAVEN INPUT VALUES\n')
      if self.maxNumberOfDecks > 1: temp.append('*'+' deckNum: '+str(deckNum)+'\n')
      for j in modiDictionaryList:
        for var in modiDictionaryList[j]:
          temp.append('* card: '+j+' word: '+str(var['position'])+' value: '+str(var['value'])+'\n')
      temp.append('*RAVEN INPUT VALUES\n')

      temp+=self.deckLines[deckNum]
      cardLines = {}
      foundAllCards = dict.fromkeys(modiDictionaryList.keys(),False)
      for lineNum, line in enumerate(temp):
        if all(foundAllCards.values()): break
        if not re.match('^\s*\n',line):
          card = line.split()[0].strip()
          if card in modiDictionaryList.keys():
<<<<<<< HEAD
            for var in modiDictionaryList[card]:
              temp1 = self.replaceword(temp1,var['position'],var['value'])
            #temp1 = self.replaceword(line,modiDictionaryList[card]['position'],modiDictionaryList[card]['value'])
        temp.append(temp1)
=======
            cardLines[card] = {'lineNumber':lineNum,'numberOfLevels':1,'numberOfAvailableWords':self.countNumberOfWords(line)}
            foundAllCards[card] = True
            moveToNextLine      = True
            cnt                 = 1
            while moveToNextLine:
              if temp[lineNum+cnt].strip().startswith("+"):
                cardLines[card]['numberOfLevels'        ]+=1
                cardLines[card]['numberOfAvailableWords']+=self.countNumberOfWords(temp[lineNum+cnt])
                cnt+=1
              else: moveToNextLine=False
      # modify the cards
      for card in cardLines.keys():
        for var in modiDictionaryList[card]:
          if cardLines[card]['numberOfAvailableWords'] >= var['position']:
            totalNumberOfWords = 0
            for i in range(cardLines[card]['numberOfLevels']):
              numberOfWords = self.countNumberOfWords(temp[cardLines[card]['lineNumber']+i])
              if totalNumberOfWords+numberOfWords>=var['position']:
                temp[cardLines[card]['lineNumber']+i] = self.replaceword(temp[cardLines[card]['lineNumber']+i],var['position']-totalNumberOfWords,var['value'])
                break
              totalNumberOfWords+=numberOfWords
          else:
            raise IOError("RELAP5 Interface: The word that needs to be sampled is in a position ("+str(var['position'])+") > then the actual number of words ("+str(cardLines[card]['numberOfAvailableWords'])+")!!")
>>>>>>> 7a723781
      if save: self.deckLines[deckNum]=temp
      lines = lines + temp
    return lines

  def countNumberOfWords(self,line,additionFactor=-1):
    """
      Method to count the number of words in a certain line
      @ In, line, string, line to be evaluated
      @ In, additionFactor, int, addition factor
      @ Out, number, int, the number of words
    """
    number = len(line.split())+additionFactor
    return number

  def replaceword(self,line,position,value):
    """
      Method to replace a word value with the a new value
      @ In, line, string, line to be modified
      @ In, position, int, word position that needs to be changed
      @ In, value, float, new value
      @ Out, newline, string, modified line
    """
    temp=line.split()
    temp[int(position)]=str(value)
    newline=temp.pop(0)
    for i in temp: newline=newline+'  '+i
    newline=newline+'\n'
    return newline
<|MERGE_RESOLUTION|>--- conflicted
+++ resolved
@@ -76,12 +76,6 @@
         if not re.match('^\s*\n',line):
           card = line.split()[0].strip()
           if card in modiDictionaryList.keys():
-<<<<<<< HEAD
-            for var in modiDictionaryList[card]:
-              temp1 = self.replaceword(temp1,var['position'],var['value'])
-            #temp1 = self.replaceword(line,modiDictionaryList[card]['position'],modiDictionaryList[card]['value'])
-        temp.append(temp1)
-=======
             cardLines[card] = {'lineNumber':lineNum,'numberOfLevels':1,'numberOfAvailableWords':self.countNumberOfWords(line)}
             foundAllCards[card] = True
             moveToNextLine      = True
@@ -105,7 +99,6 @@
               totalNumberOfWords+=numberOfWords
           else:
             raise IOError("RELAP5 Interface: The word that needs to be sampled is in a position ("+str(var['position'])+") > then the actual number of words ("+str(cardLines[card]['numberOfAvailableWords'])+")!!")
->>>>>>> 7a723781
       if save: self.deckLines[deckNum]=temp
       lines = lines + temp
     return lines
