# Copyright 2017 Battelle Energy Alliance, LLC
#
# Licensed under the Apache License, Version 2.0 (the "License");
# you may not use this file except in compliance with the License.
# You may obtain a copy of the License at
#
# http://www.apache.org/licenses/LICENSE-2.0
#
# Unless required by applicable law or agreed to in writing, software
# distributed under the License is distributed on an "AS IS" BASIS,
# WITHOUT WARRANTIES OR CONDITIONS OF ANY KIND, either express or implied.
# See the License for the specific language governing permissions and
# limitations under the License.
"""
  Created on May 21, 2016
  @author: chenj
"""

from EntityFactoryBase import EntityFactory

################################################################################
from .Optimizer import Optimizer
from .RavenSampled import RavenSampled
from .GradientDescent import GradientDescent
from .SimulatedAnnealing import SimulatedAnnealing
from .GeneticAlgorithm import GeneticAlgorithm

<<<<<<< HEAD
"""
  Interface Dictionary (factory) (private)
"""
# This machinery will automatically populate the "knownTypes" given the
# imports defined above.
__base = 'Optimizer'
__interFaceDict = {}

__interFaceDict['GradientDescent'   ] = GradientDescent
__interFaceDict['SimulatedAnnealing'] = SimulatedAnnealing
__interFaceDict['GeneticAlgorithm']   = GeneticAlgorithm
__knownTypes = list(__interFaceDict.keys())

def knownTypes():
  """
    Returns a list of strings that define the types of instantiable objects for
    this base factory.
    @ In, None
    @ Out, knownTypes, list, the known types
  """
  return __interFaceDict.keys()


def returnInstance(Type,caller):
  """
    Attempts to create and return an instance of a particular type of object
    available to this factory.
    @ In, Type, string, string should be one of the knownTypes.
    @ In, caller, instance, the object requesting the instance (used for error/debug messaging).
    @ Out, returnInstance, instance, subclass object constructed with no arguments
  """
  try:
    return __interFaceDict[Type]()
  except KeyError:
    print(knownTypes())
    caller.raiseAnError(NameError,__name__+': unknown '+__base+' type '+Type)

def returnClass(Type,caller):
  """
    Attempts to return a particular class type available to this factory.
    @ In, Type, string, string should be one of the knownTypes.
    @ In, caller, instance, the object requesting the class (used for error/debug messaging).
    @ Out, returnClass, class, reference to the subclass
  """
  try:
    return __interFaceDict[Type]
  except KeyError:
    caller.raiseAnError(NameError,__name__+': unknown '+__base+' type '+Type)
=======
factory = EntityFactory('Optimizer')
factory.registerType('GradientDescent', GradientDescent)
factory.registerType('SimulatedAnnealing', SimulatedAnnealing)
factory.registerType('GeneticAlgorithm', GeneticAlgorithm)
>>>>>>> bb36aded
<|MERGE_RESOLUTION|>--- conflicted
+++ resolved
@@ -25,58 +25,7 @@
 from .SimulatedAnnealing import SimulatedAnnealing
 from .GeneticAlgorithm import GeneticAlgorithm
 
-<<<<<<< HEAD
-"""
-  Interface Dictionary (factory) (private)
-"""
-# This machinery will automatically populate the "knownTypes" given the
-# imports defined above.
-__base = 'Optimizer'
-__interFaceDict = {}
-
-__interFaceDict['GradientDescent'   ] = GradientDescent
-__interFaceDict['SimulatedAnnealing'] = SimulatedAnnealing
-__interFaceDict['GeneticAlgorithm']   = GeneticAlgorithm
-__knownTypes = list(__interFaceDict.keys())
-
-def knownTypes():
-  """
-    Returns a list of strings that define the types of instantiable objects for
-    this base factory.
-    @ In, None
-    @ Out, knownTypes, list, the known types
-  """
-  return __interFaceDict.keys()
-
-
-def returnInstance(Type,caller):
-  """
-    Attempts to create and return an instance of a particular type of object
-    available to this factory.
-    @ In, Type, string, string should be one of the knownTypes.
-    @ In, caller, instance, the object requesting the instance (used for error/debug messaging).
-    @ Out, returnInstance, instance, subclass object constructed with no arguments
-  """
-  try:
-    return __interFaceDict[Type]()
-  except KeyError:
-    print(knownTypes())
-    caller.raiseAnError(NameError,__name__+': unknown '+__base+' type '+Type)
-
-def returnClass(Type,caller):
-  """
-    Attempts to return a particular class type available to this factory.
-    @ In, Type, string, string should be one of the knownTypes.
-    @ In, caller, instance, the object requesting the class (used for error/debug messaging).
-    @ Out, returnClass, class, reference to the subclass
-  """
-  try:
-    return __interFaceDict[Type]
-  except KeyError:
-    caller.raiseAnError(NameError,__name__+': unknown '+__base+' type '+Type)
-=======
 factory = EntityFactory('Optimizer')
 factory.registerType('GradientDescent', GradientDescent)
 factory.registerType('SimulatedAnnealing', SimulatedAnnealing)
-factory.registerType('GeneticAlgorithm', GeneticAlgorithm)
->>>>>>> bb36aded
+factory.registerType('GeneticAlgorithm', GeneticAlgorithm)