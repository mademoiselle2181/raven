# Copyright 2017 Battelle Energy Alliance, LLC
#
# Licensed under the Apache License, Version 2.0 (the "License");
# you may not use this file except in compliance with the License.
# You may obtain a copy of the License at
#
# http://www.apache.org/licenses/LICENSE-2.0
#
# Unless required by applicable law or agreed to in writing, software
# distributed under the License is distributed on an "AS IS" BASIS,
# WITHOUT WARRANTIES OR CONDITIONS OF ANY KIND, either express or implied.
# See the License for the specific language governing permissions and
# limitations under the License.
"""
  Module where the base class of optimizer is. Adapted from Sampler.py.

  Created on June 16, 2016
  @author: chenj
"""
#for future compatibility with Python 3--------------------------------------------------------------
from __future__ import division, print_function, unicode_literals, absolute_import
import warnings
warnings.simplefilter('default',DeprecationWarning)
#if not 'xrange' in dir(__builtins__): xrange = range
#End compatibility block for Python 3----------------------------------------------------------------

#External Modules------------------------------------------------------------------------------------
import sys
import copy
import abc
import numpy as np
#External Modules End--------------------------------------------------------------------------------

#Internal Modules------------------------------------------------------------------------------------
from utils import utils
from BaseClasses import BaseType
from Assembler import Assembler
import SupervisedLearning
import Distributions
#Internal Modules End--------------------------------------------------------------------------------

class Optimizer(utils.metaclass_insert(abc.ABCMeta,BaseType),Assembler):
  """
    This is the base class for optimizers
    Optimizer is a special type of "samplers" that own the optimization strategy (Type) and they generate the
    input values to optimize a loss function. They do not have distributions inside!!!!

    --Instance--
    myInstance = Optimizer()
    myInstance.XMLread(xml.etree.ElementTree.Element)  This method generates all the information that will be permanent for the object during the simulation

    --usage--
    myInstance = Optimizer()
    myInstance.XMLread(xml.etree.ElementTree.Element)  This method generate all permanent information of the object from <Simulation>
    myInstance.whatDoINeed()                           -see Assembler class-
    myInstance.initialize()                            This method is called from the <Step> before the Step process start.
    myInstance.amIreadyToProvideAnInput                Requested from <Step> used to verify that the optimizer is available to generate a new input for the model
    myInstance.generateInput(self,model,oldInput)      Requested from <Step> to generate a new input. Generate the new values and request to model to modify according the input and returning it back

    --Other inherited methods--
    myInstance.whoAreYou()                            -see BaseType class-
    myInstance.myCurrentSetting()                     -see BaseType class-

    --Adding a new Optimizer subclass--
    <MyClass> should inherit at least from Optimizer or from another derived class already presents

    DO NOT OVERRIDE any of the class method that are not starting with self.local*

    ADD your class to the dictionary __InterfaceDict in the Factory submodule

    The following method overriding is MANDATORY:
    self.localGenerateInput(model,oldInput)  : this is where the step happens, after this call the output is ready
    self._localGenerateAssembler(initDict)
    self._localWhatDoINeed()

    the following methods could be overrode:
    self.localInputAndChecks(xmlNode)
    self.localGetInitParams()
    self.localGetCurrentSetting()
    self.localInitialize()
    self.localStillReady(ready)
    self.localFinalizeActualSampling(jobObject,model,myInput)
  """

  def __init__(self):
    """
      Default Constructor that will initialize member variables with reasonable
      defaults or empty lists/dictionaries where applicable.
      @ In, None
      @ Out, None
    """
    #FIXME: Since the similarity of this class with the base sampler, we should merge this
    BaseType.__init__(self)
    Assembler.__init__(self)
    self.counter                        = {}                        # Dict containing counters used for based and derived class
    self.counter['mdlEval']             = 0                         # Counter of the model evaluation performed (better the input generated!!!). It is reset by calling the function self.initialize
    self.counter['varsUpdate']          = 0                         # Counter of the optimization iteration.
    self.limit                          = {}                        # Dict containing limits for each counter
    self.limit['mdlEval']               = sys.maxsize               # Maximum number of the loss function evaluation
    self.limit['varsUpdate']            = sys.maxsize               # Maximum number of the optimization iteration.
    self.initSeed                       = None                      # Seed for random number generators
    self.optVars                        = None                      # Decision variables for optimization
    self.optVarsInit                    = {}                        # Dict containing upper/lower bounds and initial of each decision variables
    self.optVarsInit['upperBound']      = {}                        # Dict containing upper bounds of each decision variables
    self.optVarsInit['lowerBound']      = {}                        # Dict containing lower bounds of each decision variables
    self.optVarsInit['initial']         = {}                        # Dict containing initial values of each decision variables
    self.optVarsInit['ranges']          = {}                        # Dict of the ranges (min and max) of each variable's domain
    self.optVarsHist                    = {}                        # History of normalized decision variables for each iteration
    self.nVar                           = 0                         # Number of decision variables
    self.objVar                         = None                      # Objective variable to be optimized
    self.objVarBounds                   = (0.,1.)                   # Tuple of optional upper and lower bound for objective function (lower,upper)
    self.optType                        = None                      # Either maximize or minimize
    self.optTraj                        = None                      # Identifiers of parallel optimization trajectories
    self.thresholdTrajRemoval           = None                      # Threshold used to determine the convergence of parallel optimization trajectories
    self.paramDict                      = {}                        # Dict containing additional parameters for derived class
    self.absConvergenceTol              = 0.0                       # Convergence threshold (absolute value)
    self.relConvergenceTol              = 1.e-3                     # Convergence threshold (relative value)
    self.solutionExport                 = None                      #This is the data used to export the solution (it could also not be present)
    self.values                         = {}                        # for each variable the current value {'var name':value}
    self.inputInfo                      = {}                        # depending on the optimizer several different type of keywarded information could be present only one is mandatory, see below
    self.inputInfo['SampledVars'     ]  = self.values               # this is the location where to get the values of the sampled variables
    self.constants                      = {}                        # dictionary of constants variables
    self.FIXME                          = False                     # FIXME flag
    self.printTag                       = self.type                 # prefix for all prints (optimizer type)

    self._endJobRunnable                = sys.maxsize               # max number of inputs creatable by the optimizer right after a job ends

    self.constraintFunction             = None                      # External constraint function, could be not present
    self.mdlEvalHist                    = None                      # Containing information of all model evaluation
    self.objSearchingROM                = None                      # ROM used internally for fast loss function evaluation

    self.addAssemblerObject('Restart' ,'-n',True)
    self.addAssemblerObject('TargetEvaluation','1')
    self.addAssemblerObject('Function','-1')

  def _localGenerateAssembler(self,initDict):
    """
      It is used for sending to the instanciated class, which is implementing the method, the objects that have been requested through "whatDoINeed" method
      It is an abstract method -> It must be implemented in the derived class!
      @ In, initDict, dict, dictionary ({'mainClassName(e.g., Databases):{specializedObjectName(e.g.,DatabaseForSystemCodeNamedWolf):ObjectInstance}'})
      @ Out, None
    """
    ## FIX ME -- this method is inherited from sampler and may not be needed by optimizer
    ## Currently put here as a place holder
    pass

  def _localWhatDoINeed(self):
    """
      This method is a local mirror of the general whatDoINeed method.
      It is implemented by the optimizers that need to request special objects
      @ In, None
      @ Out, needDict, dict, list of objects needed
    """
    ## FIX ME -- this method is inherited from sampler and may not be needed by optimizer
    ## Currently put here as a place holder
    return {}

  def _readMoreXML(self,xmlNode):
    """
      Function to read the portion of the xml input that belongs to this specialized class
      and initialize some stuff based on the inputs got
      @ In, xmlNode, xml.etree.ElementTree.Element, Xml element node
      @ Out, None
    """
    Assembler._readMoreXML(self,xmlNode)
    self._readMoreXMLbase(xmlNode)
    self.localInputAndChecks(xmlNode)

  def _readMoreXMLbase(self,xmlNode):
    """
      Function to read the portion of the xml input that belongs to the base optimizer only
      and initialize some stuff based on the inputs got
      @ In, xmlNode, xml.etree.ElementTree.Element, Xml element node1
      @ Out, None
    """
    for child in xmlNode:
      #FIXME: the common variable reading should be wrapped up in a method to reduce the code redondancy
      if child.tag == "variable":
<<<<<<< HEAD
        if self.optVars is None:
          self.optVars = []
        try:
          varname = child.attrib['name']
        except KeyError:
          self.raiseAnError(IOError, child.tag+' node does not have the "name" attribute')
=======
        if self.optVars == None:
          self.optVars = []
        varname = str(child.attrib['name'])
>>>>>>> 57f5701c
        self.optVars.append(varname)
        for childChild in child:
          if   childChild.tag == "upperBound":
            self.optVarsInit['upperBound'][varname] = float(childChild.text)
          elif childChild.tag == "lowerBound":
            self.optVarsInit['lowerBound'][varname] = float(childChild.text)
          elif childChild.tag == "initial"   :
            self.optVarsInit['initial'][varname] = {}
            temp = childChild.text.split(',')
            for trajInd, initVal in enumerate(temp):
              try:
                self.optVarsInit['initial'][varname][trajInd] = float(initVal)
              except ValueError:
                self.raiseAnError(ValueError, "Unable to convert to float the intial value for variable "+varname+ " in trajectory "+str(trajInd))
            if self.optTraj == None:
              self.optTraj = range(len(self.optVarsInit['initial'][varname].keys()))
      elif child.tag == "constant":
        value = utils.partialEval(child.text)
        if value is None:
          self.raiseAnError(IOError,'The body of "constant" XML block should be a number. Got: ' +child.text)
        try:
          self.constants[child.attrib['name']] = value
        except KeyError:
          self.raiseAnError(KeyError,child.tag+' must have the attribute "name"!!!')
      elif child.tag == "objectVar":
        # look for optional lower and upper bound for the objective variable
        # if not found, keep the (0,1) default value
        self.objVar = child.text
        #try:
        #  self.objVar = child.attrib['name']
        #except KeyError:
        #  self.raiseAnError(IOError, child.tag+' node does not have the "name" attribute')
        ##optional lower and upper for scaling objective function
        #upper = None
        #try:
        #  lower = child.find("lowerBound").text
        #except AttributeError:
        #  lower = None
        #try:
        #  upper = child.find("upperBound").text
        #  if lower is None: self.raiseAnError(IOError,"The optional lower and upper bound for the objectVar must be both present at the same time!")
        #except AttributeError:
        #  if lower is not None: self.raiseAnError(IOError,"The optional lower and upper bound for the objectVar must be both present at the same time!")
        #bounds = (utils.floatConversion(lower), utils.floatConversion(upper))
        #if len(set(bounds)) > 1 and any(v is None for v in bounds):
        #  self.raiseAnError(IOError,"One of the objecive function bounds is not convertible to a float!")
        #elif not all(v is None for v in bounds):
        #  self.objVarBounds = bounds

      elif child.tag == "initialization":
        self.initSeed = Distributions.randomIntegers(0,2**31,self)
        for childChild in child:
          if childChild.tag == "limit":
            self.limit['mdlEval'] = int(childChild.text) #FIXME what's the difference between this and self.limit['varsUpdate']?
            #the manual once claimed that "A" defaults to iterationLimit/10, but it's actually this number/10.
          elif childChild.tag == "type":
            self.optType = childChild.text
            if self.optType not in ['min', 'max']:
              self.raiseAnError(IOError, 'Unknown optimization type '+childChild.text+'. Available: mix or max')
          elif childChild.tag == "initialSeed":
            self.initSeed = int(childChild.text)
          elif childChild.tag == 'thresholdTrajRemoval':
            self.thresholdTrajRemoval = float(childChild.text)
          else:
            self.raiseAnError(IOError,'Unknown tag '+childChild.tag+' .Available: limit, type, initialSeed!')

      elif child.tag == "convergence":
        for childChild in child:
          if childChild.tag == "iterationLimit":
            self.limit['varsUpdate'] = int(childChild.text)
          if childChild.tag == "absoluteThreshold":
            self.absConvergenceTol = float(childChild.text)
          if childChild.tag == "relativeThreshold":
            self.relConvergenceTol = float(childChild.text)
      elif child.tag == "restartTolerance":
        self.restartTolerance = float(child.text)

      elif child.tag == 'parameter':
        for childChild in child:
          self.paramDict[childChild.tag] = childChild.text

<<<<<<< HEAD
    if self.optType is None:
      self.optType = 'min'
    if self.thresholdTrajRemoval is None:
      self.thresholdTrajRemoval = 0.05
    if self.initSeed is None:
      self.initSeed = Distributions.randomIntegers(0,2**31,self)
    if self.objVar is None:
      self.raiseAnError(IOError, 'Object variable is not specified for optimizer!')
    if self.optVars is None:
      self.raiseAnError(IOError, 'Decision variable is not specified for optimizer!')
    else:
      self.optVars.sort()
    if self.optTraj is None:
=======
    if self.optType == None:
      self.optType = 'min'
    if self.thresholdTrajRemoval == None:
      self.thresholdTrajRemoval = 0.05
    if self.initSeed == None:
      self.initSeed = Distributions.randomIntegers(0,2**31,self)
    if self.objVar == None:
      self.raiseAnError(IOError, 'Object variable is not specified for optimizer!')
    if self.optVars == None:
      self.raiseAnError(IOError, 'Decision variable is not specified for optimizer!')
    else:
      self.optVars.sort()
    if self.optTraj == None:
>>>>>>> 57f5701c
      self.optTraj = [0]
    for varname in self.optVars:
      if varname not in self.optVarsInit['upperBound'].keys():
        self.raiseAnError(IOError, 'Upper bound for '+varname+' is not provided' )
      if varname not in self.optVarsInit['lowerBound'].keys():
        self.raiseAnError(IOError, 'Lower bound for '+varname+' is not provided' )
      if varname not in self.optVarsInit['initial'].keys():
        self.optVarsInit['initial'][varname] = {}
        for trajInd in self.optTraj:
          self.optVarsInit['initial'][varname][trajInd] = (self.optVarsInit['upperBound'][varname]+self.optVarsInit['lowerBound'][varname])/2.0
      else:
        for trajInd in self.optTraj:
          initVal =  self.optVarsInit['initial'][varname][trajInd]
          if initVal < self.optVarsInit['lowerBound'][varname] or initVal > self.optVarsInit['upperBound'][varname]:
            self.raiseAnError(IOError,"The initial value for variable "+varname+" and trajectory "+str(trajInd) +" is outside the domain identified by the lower and upper bounds!")
      if len(self.optTraj) != len(self.optVarsInit['initial'][varname].keys()):
        self.raiseAnError(ValueError, 'Number of initial values does not equal to the number of parallel optimization trajectories')
      #store ranges of variables
      self.optVarsInit['ranges'][varname] = self.optVarsInit['upperBound'][varname] - self.optVarsInit['lowerBound'][varname]
    self.optTrajLive = copy.deepcopy(self.optTraj)

  def localInputAndChecks(self,xmlNode):
    """
      Local method. Place here the additional reading, remember to add initial parameters in the method localGetInitParams
      @ In, xmlNode, xml.etree.ElementTree.Element, Xml element node
      @ Out, None
    """
    pass # To be overwritten by subclass

  def endJobRunnable(self):
    """
      Returns the maximum number of inputs allowed to be created by the optimizer right after a job ends
      @ In, None
      @ Out, endJobRunnable, int, number of runnable jobs at the end of each job
    """
    return self._endJobRunnable

  def getInitParams(self):
    """
      This function is called from the base class to print some of the information inside the class.
      Whatever is permanent in the class and not inherited from the parent class should be mentioned here
      The information is passed back in the dictionary. No information about values that change during the simulation are allowed
      @ In, None
      @ Out, paramDict, dict, dictionary containing the parameter names as keys
                              and each parameter's initial value as the dictionary values
    """
    paramDict = {}
    for variable in self.optVars:
      paramDict[variable] = 'is sampled as a decision variable'
    paramDict['limit_mdlEval' ]        = self.limit['mdlEval']
    paramDict['limit_optIter']         = self.limit['varsUpdate']
    paramDict['initial seed' ]         = self.initSeed
    paramDict.update(self.localGetInitParams())
    return paramDict

  def localGetInitParams(self):
    """
      Method used to export to the printer in the base class the additional PERMANENT your local class have
      @ In, None
      @ Out, paramDict, dict, dictionary containing the parameter names as keys
                              and each parameter's initial value as the dictionary values
    """
    return {}

  def getCurrentSetting(self):
    """
      This function is called from the base class to print some of the information inside the class.
      Whatever is a temporary value in the class and not inherited from the parent class should be mentioned here
      The information is passed back in the dictionary
      @ In, None
      @ Out, paramDict, dict, dictionary containing the parameter names as keys
                              and each parameter's initial value as the dictionary values
    """
    paramDict = {}
    paramDict['counter_mdlEval'       ] = self.counter['mdlEval']
    paramDict['counter_varsUpdate'    ] = self.counter['varsUpdate']
    paramDict['initial seed'  ] = self.initSeed
    for key in self.inputInfo:
      if key!='SampledVars':
        paramDict[key] = self.inputInfo[key]
      else:
        for var in self.inputInfo['SampledVars'].keys():
          paramDict['Variable: '+var+' has value'] = paramDict[key][var]
    paramDict.update(self.localGetCurrentSetting())
    return paramDict

  def localGetCurrentSetting(self):
    """
      Returns a dictionary with class specific information regarding the
      current status of the object.
      @ In, None
      @ Out, paramDict, dict, dictionary containing the parameter names as keys
                              and each parameter's initial value as the dictionary values
    """
    return {}

  def initialize(self,externalSeeding=None,solutionExport=None):
    """
      This function should be called every time a clean optimizer is needed. Called before takeAstep in <Step>
      @ In, externalSeeding, int, optional, external seed
      @ In, solutionExport, DataObject, optional, a PointSet to hold the solution
      @ Out, None
    """
    self.counter['mdlEval'] = 0
    self.counter['varsUpdate'] = [0]*len(self.optTraj)
    self.nVar = len(self.optVars)

    self.mdlEvalHist = self.assemblerDict['TargetEvaluation'][0][3]
    self.objSearchingROM = SupervisedLearning.returnInstance('SciKitLearn', self, **{'SKLtype':'neighbors|KNeighborsRegressor', 'Features':','.join(list(self.optVars)), 'Target':self.objVar, 'n_neighbors':1,'weights':'distance'})
    self.solutionExport = solutionExport

    if solutionExport != None and type(solutionExport).__name__ != "HistorySet":
      self.raiseAnError(IOError,'solutionExport type is not a HistorySet. Got '+ type(solutionExport).__name__+ '!')

    if 'Function' in self.assemblerDict.keys():
      self.constraintFunction = self.assemblerDict['Function'][0][3]
      if 'constrain' not in self.constraintFunction.availableMethods():
        self.raiseAnError(IOError,'the function provided to define the constraints must have an implemented method called "constrain"')

    if self.initSeed != None:
      Distributions.randomSeed(self.initSeed)

    # specializing the self.localInitialize()
    if solutionExport != None:
      self.localInitialize(solutionExport=solutionExport)
    else:
      self.localInitialize()

  def localInitialize(self,solutionExport=None):
    """
      Use this function to add initialization features to the derived class
      it is call at the beginning of each step
      @ In, solutionExport, DataObject, optional, a PointSet to hold the solution
      @ Out, None
    """
    pass # To be overwritten by subclass

  def amIreadyToProvideAnInput(self): #inLastOutput=None):
    """
      This is a method that should be called from any user of the optimizer before requiring the generation of a new input.
      This method act as a "traffic light" for generating a new input.
      Reason for not being ready could be for example: exceeding number of model evaluation, convergence criteria met, etc.
      @ In, None
      @ Out, ready, bool, indicating the readiness of the optimizer to generate a new input.
    """
    ready = True if self.counter['mdlEval'] < self.limit['mdlEval'] else False
    convergence = self.checkConvergence()
    ready = self.localStillReady(ready, convergence)
    return ready

  def localStillReady(self,ready, convergence = False): #,lastOutput=None
    """
      Determines if optimizer is ready to provide another input.  If not, and if jobHandler is finished, this will end sampling.
      @ In, ready, bool, variable indicating whether the caller is prepared for another input.
      @ In, convergence, bool, optional, variable indicating whether the convergence criteria has been met.
      @ Out, ready, bool, variable indicating whether the caller is prepared for another input.
    """
    return ready # To be overwritten by subclass


  def getLossFunctionGivenId(self, evaluationID):
    """
      Method to get the Loss Function value given an evaluation ID
      @ In, evaluationID, string, the evaluation identifier (prefix)
      @ Out, functionValue, float, the loss function value
    """
    objective  = self.mdlEvalHist.getParametersValues('outputs', nodeId = 'RecontructEnding')[self.objVar]
    prefix = self.mdlEvalHist.getMetadata('prefix',nodeId='RecontructEnding')
    if len(prefix) > 0 and utils.returnIdSeparator() in prefix[0]:
      # ensemble model id modification
      # FIXME: Need to find a better way to handle this case
      prefix = [key.split(utils.returnIdSeparator())[-1] for key in prefix]
    search = dict(zip(prefix, objective))
    functionValue = search.get(evaluationID,None)
    return functionValue

  def lossFunctionEval(self, optVars):
    """
      Method to evaluate the loss function based on all model evaluation.
      @ In, optVars, dict, dictionary containing the values of decision variables to be evaluated
                           optVars should have the form {varName1:[value11, value12,...value1n], varName2:[value21, value22,...value2n]...}
      @ Out, lossFunctionValue, numpy array, loss function values corresponding to each point in optVars
    """
    tempDict = copy.copy(self.mdlEvalHist.getParametersValues('inputs', nodeId = 'RecontructEnding'))
    tempDict.update(self.mdlEvalHist.getParametersValues('outputs', nodeId = 'RecontructEnding'))
    for key in tempDict.keys():
      tempDict[key] = np.asarray(tempDict[key])
    self.objSearchingROM.train(tempDict)
    for key in optVars.keys():
      optVars[key] = np.atleast_1d(optVars[key])
    lossFunctionValue = self.objSearchingROM.evaluate(optVars)[self.objVar]
    if self.optType == 'min':
      return lossFunctionValue
    else:
      return lossFunctionValue*-1.0

  def checkConstraint(self, optVars):
    """
      Method to check whether a set of decision variables satisfy the constraint or not
      @ In, optVars, dict, dictionary containing the value of decision variables to be checked, in form of {varName: varValue}
      @ Out, satisfaction, tuple, (bool,list) => (variable indicating the satisfaction of constraints at the point optVars, list of the violated constrains)
    """
    violatedConstrains = {'internal':[],'external':[]}
    if self.constraintFunction == None:
      satisfied = True
    else:
      satisfied = True if self.constraintFunction.evaluate("constrain",optVars) == 1 else False
      if not satisfied:
        violatedConstrains['external'].append(self.constraintFunction.name)
    if self.gradDict['normalize']:
      optVars = self.denormalizeData(optVars)
    for var in optVars:
      if optVars[var] > self.optVarsInit['upperBound'][var] or optVars[var] < self.optVarsInit['lowerBound'][var]:
        satisfied = False
        if optVars[var] > self.optVarsInit['upperBound'][var]:
          violatedConstrains['internal'].append([var,self.optVarsInit['upperBound'][var]])
        if optVars[var] < self.optVarsInit['lowerBound'][var]:
          violatedConstrains['internal'].append([var,self.optVarsInit['lowerBound'][var]])

    satisfied = self.localCheckConstraint(optVars, satisfied)
    satisfaction = satisfied,violatedConstrains
    return satisfaction

  @abc.abstractmethod
  def localCheckConstraint(self, optVars, satisfaction = True):
    """
      Local method to check whether a set of decision variables satisfy the constraint or not
      @ In, optVars, dict, dictionary containing the value of decision variables to be checked, in form of {varName: varValue}
      @ In, satisfaction, bool, optional, variable indicating how the caller determines the constraint satisfaction at the point optVars
      @ Out, satisfaction, bool, variable indicating the satisfaction of constraints at the point optVars
    """
    return satisfaction

  @abc.abstractmethod
  def checkConvergence(self):
    """
      Method to check whether the convergence criteria has been met.
      @ In, none,
      @ Out, convergence, bool, variable indicating whether the convergence criteria has been met.
    """

  def normalizeData(self, optVars):
    """
      Method to normalize the data
      @ In, optVars, dict, dictionary containing the value of decision variables to be normalized, in form of {varName: varValue}
      @ Out, optVarsNorm, dict, dictionary containing the value of normalized decision variables, in form of {varName: varValue}
    """
    optVarsNorm = {}
    for var in optVars.keys():
      optVarsNorm[var] = (optVars[var]-self.optVarsInit['lowerBound'][var])/(self.optVarsInit['upperBound'][var]-self.optVarsInit['lowerBound'][var])
    return optVarsNorm

  def denormalizeData(self, optVars):
    """
      Method to normalize the data
      @ In, optVars, dict, dictionary containing the value of decision variables to be deormalized, in form of {varName: varValue}
      @ Out, optVarsDenorm, dict, dictionary containing the value of denormalized decision variables, in form of {varName: varValue}
    """
    optVarsDenorm = {}
    for var in optVars.keys():
      optVarsDenorm[var] = optVars[var]*(self.optVarsInit['upperBound'][var]-self.optVarsInit['lowerBound'][var])+self.optVarsInit['lowerBound'][var]
    return optVarsDenorm

  def generateInput(self,model,oldInput):
    """
      Method to generate input for model to run
      @ In, model, model instance, it is the instance of a RAVEN model
      @ In, oldInput, list, a list of the original needed inputs for the model (e.g. list of files, etc. etc)
      @ Out, generateInput, tuple(int,dict), (1,realization dictionary)
    """
    self.counter['mdlEval'] +=1 #since we are creating the input for the next run we increase the counter and global counter
    self.inputInfo['prefix'] = str(self.counter['mdlEval'])

    model.getAdditionalInputEdits(self.inputInfo)
    self.localGenerateInput(model,oldInput)
    #### CONSTANT VARIABLES ####
    if len(self.constants) > 0:
      self.values.update(self.constants)
    self.raiseADebug('Found new input to evaluate:',self.values)
    return 0,model.createNewInput(oldInput,self.type,**self.inputInfo)

  @abc.abstractmethod
  def localGenerateInput(self,model,oldInput):
    """
      This class need to be overwritten since it is here that the magic of the optimizer happens.
      After this method call the self.inputInfo should be ready to be sent to the model
      @ In, model, model instance, it is the instance of a RAVEN model
      @ In, oldInput, list, a list of the original needed inputs for the model (e.g. list of files, etc. etc)
      @ Out, None
    """
    pass

  def finalizeActualSampling(self,jobObject,model,myInput):
    """
      This function is used by optimizers that need to collect information from a finished run.
      Provides a generic interface that all optimizers will use, for specifically
      handling any sub-class, the localFinalizeActualSampling should be overridden
      instead, as finalizeActualSampling provides only generic functionality
      shared by all optimizers and will in turn call the localFinalizeActualSampling
      before returning.
      @ In, jobObject, instance, an instance of a JobHandler
      @ In, model, model instance, it is the instance of a RAVEN model
      @ In, myInput, list, the generating input
    """
    self.localFinalizeActualSampling(jobObject,model,myInput)

  def localFinalizeActualSampling(self,jobObject,model,myInput):
    """
      Overwrite only if you need something special at the end of each run....
      This function is used by optimizers that need to collect information from the just ended run
      @ In, jobObject, instance, an instance of a JobHandler
      @ In, model, model instance, it is the instance of a RAVEN model
      @ In, myInput, list, the generating input
    """
    pass

  def handleFailedRuns(self,failedRuns):
    """
      Collects the failed runs from the Step and allows optimizer to handle them individually if need be.
      @ In, failedRuns, list, list of JobHandler.ExternalRunner objects
      @ Out, None
    """
    self.raiseADebug('===============')
    self.raiseADebug('| RUN SUMMARY |')
    self.raiseADebug('===============')
    if len(failedRuns)>0:
      self.raiseAWarning('There were %i failed runs!  Run with verbosity = debug for more details.' %(len(failedRuns)))
      for run in failedRuns:
        metadata = run.getMetadata()
        self.raiseADebug('  Run number %s FAILED:' %run.identifier,run.command)
        self.raiseADebug('      return code :',run.getReturnCode())
        if metadata is not None:
          self.raiseADebug('      sampled vars:')
          for v,k in metadata['SampledVars'].items():
            self.raiseADebug('         ',v,':',k)
    else:
      self.raiseADebug('All runs completed without returning errors.')
    self._localHandleFailedRuns(failedRuns)
    self.raiseADebug('===============')
    self.raiseADebug('  END SUMMARY  ')
    self.raiseADebug('===============')

  def _localHandleFailedRuns(self,failedRuns):
    """
      Specialized method for optimizers to handle failed runs.  Defaults to failing runs.
      @ In, failedRuns, list, list of JobHandler.ExternalRunner objects
      @ Out, None
    """
    if len(failedRuns)>0:
      self.raiseAnError(IOError,'There were failed runs; aborting RAVEN.')<|MERGE_RESOLUTION|>--- conflicted
+++ resolved
@@ -176,18 +176,12 @@
     for child in xmlNode:
       #FIXME: the common variable reading should be wrapped up in a method to reduce the code redondancy
       if child.tag == "variable":
-<<<<<<< HEAD
         if self.optVars is None:
           self.optVars = []
         try:
           varname = child.attrib['name']
         except KeyError:
           self.raiseAnError(IOError, child.tag+' node does not have the "name" attribute')
-=======
-        if self.optVars == None:
-          self.optVars = []
-        varname = str(child.attrib['name'])
->>>>>>> 57f5701c
         self.optVars.append(varname)
         for childChild in child:
           if   childChild.tag == "upperBound":
@@ -269,7 +263,6 @@
         for childChild in child:
           self.paramDict[childChild.tag] = childChild.text
 
-<<<<<<< HEAD
     if self.optType is None:
       self.optType = 'min'
     if self.thresholdTrajRemoval is None:
@@ -283,21 +276,6 @@
     else:
       self.optVars.sort()
     if self.optTraj is None:
-=======
-    if self.optType == None:
-      self.optType = 'min'
-    if self.thresholdTrajRemoval == None:
-      self.thresholdTrajRemoval = 0.05
-    if self.initSeed == None:
-      self.initSeed = Distributions.randomIntegers(0,2**31,self)
-    if self.objVar == None:
-      self.raiseAnError(IOError, 'Object variable is not specified for optimizer!')
-    if self.optVars == None:
-      self.raiseAnError(IOError, 'Decision variable is not specified for optimizer!')
-    else:
-      self.optVars.sort()
-    if self.optTraj == None:
->>>>>>> 57f5701c
       self.optTraj = [0]
     for varname in self.optVars:
       if varname not in self.optVarsInit['upperBound'].keys():
