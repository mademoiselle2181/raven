--- conflicted
+++ resolved
@@ -37,25 +37,15 @@
   def initialize(self,quad,messageHandler):
     self.messageHandler = messageHandler
 
-<<<<<<< HEAD
   def __getitem__(self,order,var=None):
-    '''Returns the polynomial with order 'order';
-=======
-  def __getitem__(self,order):
     """Returns the polynomial with order 'order';
->>>>>>> 02f76db1
        for example poly[2] returns the orthonormal 2nd-order polynomial object.
     @ In order, int, order of polynomial to return
     @ In var, str (optional), name of variable to be used in return (default 'x')
     @ Out orthopoly1d object, requested polynomial
-<<<<<<< HEAD
-    '''
+    """
     if var==None: return self._poly(order,*self.params) * self.norm(order)
     else: return self._poly(order,*self.params,variable=var) * self.norm(order)
-=======
-    """
-    return self._poly(order,*self.params) * self.norm(order)
->>>>>>> 02f76db1
 
   def __call__(self,order,pt):
     """Returns the polynomial of order 'order' evaluated at 'pt'.
