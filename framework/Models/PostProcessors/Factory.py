# Copyright 2017 Battelle Energy Alliance, LLC
#
# Licensed under the Apache License, Version 2.0 (the "License");
# you may not use this file except in compliance with the License.
# You may obtain a copy of the License at
#
# http://www.apache.org/licenses/LICENSE-2.0
#
# Unless required by applicable law or agreed to in writing, software
# distributed under the License is distributed on an "AS IS" BASIS,
# WITHOUT WARRANTIES OR CONDITIONS OF ANY KIND, either express or implied.
# See the License for the specific language governing permissions and
# limitations under the License.
"""
Factory for generating the instances of the  Models Module
"""

from EntityFactoryBase import EntityFactory
from .PostProcessorInterface import PostProcessorInterface
from .FTImporter import FTImporter
from .BasicStatistics import BasicStatistics
from .LimitSurface import LimitSurface
from .Metric import Metric
from .ETImporter import ETImporter
from .DataMining import DataMining
from .SafestPoint import SafestPoint
from .ValueDuration import ValueDuration
from .SampleSelector import SampleSelector
from .ImportanceRank import ImportanceRank
from .CrossValidation import CrossValidation
from .LimitSurfaceIntegral import LimitSurfaceIntegral
from .FastFourierTransform import FastFourierTransform
from .ExternalPostProcessor import ExternalPostProcessor
from .InterfacedPostProcessor import InterfacedPostProcessor
from .TopologicalDecomposition import TopologicalDecomposition
from .DataClassifier import DataClassifier
from .ComparisonStatisticsModule import ComparisonStatistics
from .RealizationAverager import RealizationAverager
from .ParetoFrontierPostProcessor import ParetoFrontier
from .MCSimporter import MCSImporter
from .EconomicRatio import EconomicRatio
<<<<<<< HEAD
from .RiskMeasuresDiscrete import RiskMeasuresDiscrete
=======
from .Validation import Validation
>>>>>>> 6eb4b5a6
## These utilize the optional prequisite library PySide, so don't error if they
## do not import appropriately.
try:
  from .TopologicalDecomposition import QTopologicalDecomposition
  from .DataMining import QDataMining
  renaming = {'QTopologicalDecomposition': 'TopologicalDecomposition',
              'QDataMining': 'DataMining'}
except ImportError:
  renaming = {}

factory = EntityFactory('PostProcessorInterface', needsRunInfo=True)
factory.registerAllSubtypes(PostProcessorInterface, alias=renaming)

factory.registerType('External', ExternalPostProcessor)<|MERGE_RESOLUTION|>--- conflicted
+++ resolved
@@ -39,11 +39,8 @@
 from .ParetoFrontierPostProcessor import ParetoFrontier
 from .MCSimporter import MCSImporter
 from .EconomicRatio import EconomicRatio
-<<<<<<< HEAD
 from .RiskMeasuresDiscrete import RiskMeasuresDiscrete
-=======
 from .Validation import Validation
->>>>>>> 6eb4b5a6
 ## These utilize the optional prequisite library PySide, so don't error if they
 ## do not import appropriately.
 try:
