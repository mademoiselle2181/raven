# Copyright 2017 Battelle Energy Alliance, LLC
#
# Licensed under the Apache License, Version 2.0 (the "License");
# you may not use this file except in compliance with the License.
# You may obtain a copy of the License at
#
# http://www.apache.org/licenses/LICENSE-2.0
#
# Unless required by applicable law or agreed to in writing, software
# distributed under the License is distributed on an "AS IS" BASIS,
# WITHOUT WARRANTIES OR CONDITIONS OF ANY KIND, either express or implied.
# See the License for the specific language governing permissions and
# limitations under the License.
"""
Module where the base class and the specialization of different type of Model are
"""
#for future compatibility with Python 3--------------------------------------------------------------
from __future__ import division, print_function, unicode_literals, absolute_import
#End compatibility block for Python 3----------------------------------------------------------------

#External Modules------------------------------------------------------------------------------------
import copy
import numpy as np
import abc
import sys
import importlib
#External Modules End--------------------------------------------------------------------------------

#Internal Modules------------------------------------------------------------------------------------
from BaseClasses import BaseType
from utils import utils
from Assembler import Assembler
from utils import InputData, InputTypes
#Internal Modules End--------------------------------------------------------------------------------

class Model(utils.metaclass_insert(abc.ABCMeta,BaseType),Assembler):
  """
    A model is something that given an input will return an output reproducing some physical model
    it could as complex as a stand alone code, a reduced order model trained somehow or something
    externally build and imported by the user
  """
  @classmethod
  def loadFromPlugins(cls):
    """
      Loads plugins from factory.
      @ In, cls, uninstantiated object, class to load for
      @ Out, None
    """
    cls.plugins = importlib.import_module("Models.ModelPlugInFactory")


  @classmethod
  def getInputSpecification(cls):
    """
      Method to get a reference to a class that specifies the input data for
      class cls.
      @ In, cls, the class for which we are retrieving the specification
      @ Out, inputSpecification, InputData.ParameterInput, class to use for
        specifying input of cls.
    """
    inputSpecification = super(Model, cls).getInputSpecification()
    inputSpecification.addParam("subType", InputTypes.StringType, True)

    ## Begin alias tag
    AliasInput = InputData.parameterInputFactory("alias", contentType=InputTypes.StringType)
    AliasInput.addParam("variable", InputTypes.StringType, True)
    AliasTypeInput = InputTypes.makeEnumType("aliasType","aliasTypeType",["input","output"])
    AliasInput.addParam("type", AliasTypeInput, True)
    inputSpecification.addSub(AliasInput)
    ## End alias tag

    return inputSpecification

  validateDict                  = {}
  validateDict['Input'  ]       = []
  validateDict['Output' ]       = []
  validateDict['Sampler']       = []
  validateDict['Optimizer']     = []
  testDict                      = {}
  testDict                      = {'class':'','type':[''],'multiplicity':0,'required':False}
  #FIXME: a multiplicity value is needed to control role that can have different class
  #the possible inputs
  validateDict['Input'].append(testDict.copy())
  validateDict['Input'  ][0]['class'       ] = 'DataObjects'
  validateDict['Input'  ][0]['type'        ] = ['PointSet','HistorySet']
  validateDict['Input'  ][0]['required'    ] = False
  validateDict['Input'  ][0]['multiplicity'] = 'n'
  validateDict['Input'].append(testDict.copy())
  validateDict['Input'  ][1]['class'       ] = 'Files'
  # FIXME there's lots of types that Files can be, so until XSD replaces this, commenting this out
  #validateDict['Input'  ][1]['type'        ] = ['']
  validateDict['Input'  ][1]['required'    ] = False
  validateDict['Input'  ][1]['multiplicity'] = 'n'
  #the possible outputs
  validateDict['Output'].append(testDict.copy())
  validateDict['Output' ][0]['class'       ] = 'DataObjects'
  validateDict['Output' ][0]['type'        ] = ['PointSet','HistorySet','DataSet']
  validateDict['Output' ][0]['required'    ] = False
  validateDict['Output' ][0]['multiplicity'] = 'n'
  validateDict['Output'].append(testDict.copy())
  validateDict['Output' ][1]['class'       ] = 'Databases'
  validateDict['Output' ][1]['type'        ] = ['NetCDF', 'HDF5']
  validateDict['Output' ][1]['required'    ] = False
  validateDict['Output' ][1]['multiplicity'] = 'n'
  validateDict['Output'].append(testDict.copy())
  validateDict['Output' ][2]['class'       ] = 'OutStreams'
  validateDict['Output' ][2]['type'        ] = ['Plot','Print']
  validateDict['Output' ][2]['required'    ] = False
  validateDict['Output' ][2]['multiplicity'] = 'n'
  #the possible samplers
  validateDict['Sampler'].append(testDict.copy())
  validateDict['Sampler'][0]['class'       ] ='Samplers'
  validateDict['Sampler'][0]['required'    ] = False
  validateDict['Sampler'][0]['multiplicity'] = 1
  validateDict['Sampler'][0]['type']         = ['MonteCarlo',
                                                'DynamicEventTree',
                                                'Stratified',
                                                'Grid',
                                                'LimitSurfaceSearch',
                                                'AdaptiveDynamicEventTree',
                                                'FactorialDesign',
                                                'ResponseSurfaceDesign',
                                                'SparseGridCollocation',
                                                'AdaptiveSparseGrid',
                                                'Sobol',
                                                'AdaptiveSobol',
                                                'EnsembleForward',
                                                'CustomSampler',
                                                'AdaptiveMonteCarlo',
                                                'Metropolis',
                                                'AdaptiveMetropolis']
  validateDict['Optimizer'].append(testDict.copy())
  validateDict['Optimizer'][0]['class'       ] ='Optimizers'
  validateDict['Optimizer'][0]['required'    ] = False
  validateDict['Optimizer'][0]['multiplicity'] = 1
<<<<<<< HEAD
  validateDict['Optimizer'][0]['type']         = ['SPSA',
                                                  'FiniteDifference',
                                                  'ConjugateGradient',
                                                  'SimulatedAnnealing',
                                                  'GeneticAlgorithm']
=======
  validateDict['Optimizer'][0]['type'] = ['SPSA',
                                          'FiniteDifference',
                                          'ConjugateGradient',
                                          'SimulatedAnnealing',
                                          'GeneticAlgorithm']
>>>>>>> bb36aded

  @classmethod
  def generateValidateDict(cls):
    """
      This method generate a independent copy of validateDict for the calling class
      @ In, None
      @ Out, None
    """
    cls.validateDict = copy.deepcopy(Model.validateDict)

  @classmethod
  def specializeValidateDict(cls):
    """
      This method should be overridden to describe the types of input accepted with a certain role by the model class specialization
      @ In, None
      @ Out, None
    """
    raise NotImplementedError('The class '+str(cls.__name__)+' has not implemented the method specializeValidateDict')

  @classmethod
  def localValidateMethod(cls,who,what):
    """
      This class method is called to test the compatibility of the class with its possible usage
      @ In, who, string, a string identifying the what is the role of what we are going to test (i.e. input, output etc)
      @ In, what, string, a list (or a general iterable) that will be playing the 'who' role
      @ Out, None
    """
    #counting successful matches
    if who not in cls.validateDict.keys():
      raise IOError('The role "{}" is not recognized for the entity "{}"'.format(who,cls))
    for myItemDict in cls.validateDict[who]:
      myItemDict['tempCounter'] = 0
    for anItem in what:
      anItem['found'] = False
      for tester in cls.validateDict[who]:
        if anItem['class'] == tester['class']:
          if anItem['class']=='Files':
            #FIXME Files can accept any type, including None.
            tester['tempCounter']+=1
            anItem['found']=True
            break
          else:
            if anItem['type'] in tester['type']:
              tester['tempCounter'] +=1
              anItem['found']        = True
              break
    #testing if the multiplicity of the argument is correct
    for tester in cls.validateDict[who]:
      if tester['required']==True:
        if tester['multiplicity']=='n' and tester['tempCounter']<1:
          raise IOError('The number of times class = '+str(tester['class'])+' type= ' +str(tester['type'])+' is used as '+str(who)+' is improper. At least one object must be present!')
      if tester['multiplicity']!='n' and tester['tempCounter']!=tester['multiplicity']:
        raise IOError('The number of times class = '+str(tester['class'])+' type= ' +str(tester['type'])+' is used as '+str(who)+' is improper. Number of allowable times is '+str(tester['multiplicity'])+'.Got '+str(tester['tempCounter']))
    #testing if all argument to be tested have been found
    for anItem in what:
      if anItem['found']==False:
        raise IOError('It is not possible to use '+anItem['class']+' type = ' +anItem['type']+' as '+who)
    return True

  def __init__(self,runInfoDict):
    """
      Constructor
      @ In, runInfoDict, dict, the dictionary containing the runInfo (read in the XML input file)
      @ Out, None
    """
    BaseType.__init__(self)
    Assembler.__init__(self)
    #if alias are defined in the input it defines a mapping between the variable names in the framework and the one for the generation of the input
    #self.alias[framework variable name] = [input code name]. For Example, for a MooseBasedApp, the alias would be self.alias['internal_variable_name'] = 'Material|Fuel|thermal_conductivity'
    self.alias    = {'input':{},'output':{}}
    self.subType  = ''
    self.runQueue = []
    self.printTag = 'MODEL'
    self.createWorkingDir = False

  def _readMoreXML(self,xmlNode):
    """
      Function to read the portion of the xml input that belongs to this specialized class
      and initialize some stuff based on the inputs got
      @ In, xmlNode, xml.etree.ElementTree.Element, Xml element node
      @ Out, None
    """
    Assembler._readMoreXML(self,xmlNode)
    try:
      self.subType = xmlNode.attrib['subType']
    except KeyError:
      self.raiseADebug("Failed in Node: "+str(xmlNode),verbostiy='silent')
      self.raiseAnError(IOError,'missed subType for the model '+self.name)
    for child in xmlNode:
      if child.tag =='alias':
        # the input would be <alias variable='internal_variable_name'>Material|Fuel|thermal_conductivity</alias>
        if 'variable' in child.attrib.keys():
          if 'type' in child.attrib.keys():
            if child.attrib['type'].lower() not in ['input','output']:
              self.raiseAnError(IOError,'the type of alias can be either "input" or "output". Got '+child.attrib['type'].lower())
            aliasType           = child.attrib['type'].lower().strip()
            complementAliasType = 'output' if aliasType == 'input' else 'input'
          else:
            self.raiseAnError(IOError,'not found the attribute "type" in the definition of one of the alias for model '+str(self.name) +' of type '+self.type)
          varFramework, varModel = child.attrib['variable'], child.text.strip()
          if varFramework in self.alias[aliasType].keys():
            self.raiseAnError(IOError,' The alias for variable ' +varFramework+' has been already inputted in model '+str(self.name) +' of type '+self.type)
          if varModel in self.alias[aliasType].values():
            self.raiseAnError(IOError,' The alias ' +varModel+' has been already used for another variable in model '+str(self.name) +' of type '+self.type)
          if varFramework in self.alias[complementAliasType].keys():
            self.raiseAnError(IOError,' The alias for variable ' +varFramework+' has been already inputted ('+complementAliasType+') in model '+str(self.name) +' of type '+self.type)
          if varModel in self.alias[complementAliasType].values():
            self.raiseAnError(IOError,' The alias ' +varModel+' has been already used ('+complementAliasType+') for another variable in model '+str(self.name) +' of type '+self.type)
          self.alias[aliasType][varFramework] = child.text.strip()
        else:
          self.raiseAnError(IOError,'not found the attribute "variable" in the definition of one of the alias for model '+str(self.name) +' of type '+self.type)
    # read local information
    self.localInputAndChecks(xmlNode)
    #################

  def _replaceVariablesNamesWithAliasSystem(self, sampledVars, aliasType='input', fromModelToFramework=False):
    """
      Method to convert kwargs Sampled vars with the alias system
      @ In , sampledVars, dict, dictionary that are going to be modified
      @ In, aliasType, str, optional, type of alias to be replaced
      @ In, fromModelToFramework, bool, optional, When we define aliases for some input variables, we need to be sure to convert the variable names
                                                  (if alias is of type input) coming from RAVEN (e.g. sampled variables) into the corresponding names
                                                  of the model (e.g. frameworkVariableName = "wolf", modelVariableName="thermal_conductivity").
                                                  Viceversa, when we define aliases for some model output variables, we need to convert the variable
                                                  names coming from the model into the one that are used in RAVEN (e.g. modelOutputName="00001111",
                                                  frameworkVariableName="clad_temperature"). The fromModelToFramework bool flag controls this action
                                                  (if True, we convert the name in the dictionary from the model names to the RAVEN names, False vice versa)
      @ Out, originalVariables, dict, dictionary of the original sampled variables
    """
    if aliasType =='inout':
      listAliasType = ['input','output']
    else:
      listAliasType = [aliasType]
    originalVariables = copy.deepcopy(sampledVars)
    for aliasTyp in listAliasType:
      for varFramework,varModel in self.alias[aliasTyp].items():
        whichVar =  varModel if fromModelToFramework else varFramework
        notFound = 2**62
        found = sampledVars.pop(whichVar,[notFound])
        if not np.array_equal(np.asarray(found), [notFound]):
          if fromModelToFramework:
            sampledVars[varFramework] = originalVariables[varModel]
          else:
            sampledVars[varModel]     = originalVariables[varFramework]
    return originalVariables

  def _handleInput(self, paramInput):
    """
      Function to handle the common parts of the model parameter input.
      @ In, paramInput, ParameterInput, the already parsed input.
      @ Out, None
    """
    if "subType" in paramInput.parameterValues:
      self.subType = paramInput.parameterValues["subType"]
    else:
      self.raiseADebug(" Failed in Node: "+str(xmlNode),verbostiy='silent')
      self.raiseAnError(IOError,'missed subType for the model '+self.name)

  @abc.abstractmethod
  def evaluateSample(self, myInput, samplerType, kwargs):
    """
        This will evaluate an individual sample on this model. Note, parameters
        are needed by createNewInput and thus descriptions are copied from there.
        @ In, myInput, list, the inputs (list) to start from to generate the new one
        @ In, samplerType, string, is the type of sampler that is calling to generate a new input
        @ In, kwargs, dict,  is a dictionary that contains the information coming from the sampler,
           a mandatory key is the sampledVars'that contains a dictionary {'name variable':value}
        @ Out, returnValue, tuple(input,dict), This holds the output information of the evaluated sample.
    """
    pass

  def localInputAndChecks(self,xmlNode):
    """
      Function to read the portion of the xml input that belongs to this specialized class
      and initialize some stuff based on the inputs got
      @ In, xmlNode, xml.etree.ElementTree.Element, Xml element node
      @ Out, None
    """
    pass

  def getInitParams(self):
    """
      This function is called from the base class to print some of the information inside the class.
      Whatever is permanent in the class and not inherited from the parent class should be mentioned here
      The information is passed back in the dictionary. No information about values that change during the simulation are allowed
      @ In, None
      @ Out, paramDict, dict, dictionary containing the parameter names as keys
        and each parameter's initial value as the dictionary values
    """
    paramDict = {}
    paramDict['subType'] = self.subType
    for key, value in self.alias['input'].items():
      paramDict['The model input variable '+str(value)+' is filled using the framework variable '] = key
    for key, value in self.alias['output'].items():
      paramDict['The model output variable '+str(value)+' is filled using the framework variable '] = key
    return paramDict

  def localGetInitParams(self):
    """
      Method used to export to the printer in the base class the additional PERMANENT your local class have
      @ In, None
      @ Out, paramDict, dict, dictionary containing the parameter names as keys
        and each parameter's initial value as the dictionary values
    """
    paramDict = {}
    return paramDict

  def initialize(self,runInfo,inputs,initDict=None):
    """
      this needs to be over written if a re initialization of the model is need it gets called at every beginning of a step
      after this call the next one will be run
      @ In, runInfo, dict, it is the run info from the jobHandler
      @ In, inputs, list, it is a list containing whatever is passed with an input role in the step
      @ In, initDict, dict, optional, dictionary of all objects available in the step is using this model
    """
    pass

  @abc.abstractmethod
  def createNewInput(self,myInput,samplerType,**kwargs):
    """
      This function will return a new input to be submitted to the model, it is called by the sampler.
      @ In, myInput, list, the inputs (list) to start from to generate the new one
      @ In, samplerType, string, is the type of sampler that is calling to generate a new input
      @ In, **kwargs, dict,  is a dictionary that contains the information coming from the sampler,
           a mandatory key is the sampledVars'that contains a dictionary {'name variable':value}
      @ Out, [(kwargs)], list, return the new input in a list form
    """
    return [(copy.copy(kwargs))]

  def submit(self, myInput, samplerType, jobHandler, **kwargs):
    """
        This will submit an individual sample to be evaluated by this model to a
        specified jobHandler. Note, some parameters are needed by createNewInput
        and thus descriptions are copied from there.
        @ In, myInput, list, the inputs (list) to start from to generate the new one
        @ In, samplerType, string, is the type of sampler that is calling to generate a new input
        @ In,  jobHandler, JobHandler instance, the global job handler instance
        @ In, **kwargs, dict,  is a dictionary that contains the information coming from the sampler,
           a mandatory key is the sampledVars'that contains a dictionary {'name variable':value}
        @ Out, None
    """
    nRuns = 1
    batchMode =  kwargs.get("batchMode", False)
    if batchMode:
      nRuns = kwargs["batchInfo"]['nRuns']

    for index in range(nRuns):
      if batchMode:
        kw =  kwargs['batchInfo']['batchRealizations'][index]
      else:
        kw = kwargs

      prefix = kw.get("prefix")
      uniqueHandler = kw.get("uniqueHandler",'any')
      forceThreads = kw.get("forceThreads",False)

      ## These kw are updated by createNewInput, so the job either should not
      ## have access to the metadata, or it needs to be updated from within the
      ## evaluateSample function, which currently is not possible since that
      ## function does not know about the job instance.
      metadata = kw

      ## This may look a little weird, but due to how the parallel python library
      ## works, we are unable to pass a member function as a job because the
      ## pp library loses track of what self is, so instead we call it from the
      ## class and pass self in as the first parameter
      jobHandler.addJob((self, myInput, samplerType, kw), self.__class__.evaluateSample, prefix, metadata=metadata,
                        uniqueHandler=uniqueHandler, forceUseThreads=forceThreads,
                        groupInfo={'id': kwargs['batchInfo']['batchId'], 'size': nRuns} if batchMode else None)

  def addOutputFromExportDictionary(self,exportDict,output,options,jobIdentifier):
    """
      Method that collects the outputs from them export dictionary
      @ In, exportDict, dict, dictionary containing the output/input values: {'inputSpaceParams':dict(sampled variables),
                                                                              'outputSpaceParams':dict(output variables),
                                                                              'metadata':dict(metadata)}
      @ In, output, "DataObjects" object, output where the results of the calculation needs to be stored
      @ In, options, dict, dictionary of options that can be passed in when the collect of the output is performed by another model (e.g. EnsembleModel)
      @ In, jobIdentifier, str, job identifier
      @ Out, None
    """
    if output.type == 'HDF5':
      optionsIn = {'group':self.name+str(jobIdentifier)}
      if options is not None:
        optionsIn.update(options)
      output.addGroupDataObjects(optionsIn,exportDict,False)
    else:
      self.collectOutputFromDict(exportDict,output,options)

  def collectOutput(self,collectFrom,storeTo,options=None):
    """
      Method that collects the outputs from the previous run
      @ In, collectFrom, InternalRunner object, instance of the run just finished
      @ In, storeTo, "DataObjects" object, output where the results of the calculation needs to be stored
      @ In, options, dict, optional, dictionary of options that can be passed in when the collect of the output is performed by another model (e.g. EnsembleModel)
      @ Out, None
    """
    #if a addOutput is present in nameSpace of storeTo it is used
    if 'addOutput' in dir(storeTo):
      storeTo.addOutput(collectFrom)
    else:
      self.raiseAnError(IOError,'The place where we want to store the output has no addOutput method!')

  def getAdditionalInputEdits(self,inputInfo):
    """
      Collects additional edits for the sampler to use when creating a new input.  By default does nothing.
      @ In, inputInfo, dict, dictionary in which to add edits
      @ Out, None.
    """
    pass<|MERGE_RESOLUTION|>--- conflicted
+++ resolved
@@ -133,19 +133,11 @@
   validateDict['Optimizer'][0]['class'       ] ='Optimizers'
   validateDict['Optimizer'][0]['required'    ] = False
   validateDict['Optimizer'][0]['multiplicity'] = 1
-<<<<<<< HEAD
-  validateDict['Optimizer'][0]['type']         = ['SPSA',
-                                                  'FiniteDifference',
-                                                  'ConjugateGradient',
-                                                  'SimulatedAnnealing',
-                                                  'GeneticAlgorithm']
-=======
   validateDict['Optimizer'][0]['type'] = ['SPSA',
                                           'FiniteDifference',
                                           'ConjugateGradient',
                                           'SimulatedAnnealing',
                                           'GeneticAlgorithm']
->>>>>>> bb36aded
 
   @classmethod
   def generateValidateDict(cls):
