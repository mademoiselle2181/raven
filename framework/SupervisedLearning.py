--- conflicted
+++ resolved
@@ -37,13 +37,8 @@
 interpolationND = utils.find_interpolationND()
 #Internal Modules End--------------------------------------------------------------------------------
 
-<<<<<<< HEAD
-class superVisedLearning(metaclass_insert(abc.ABCMeta)):
+class superVisedLearning(utils.metaclass_insert(abc.ABCMeta),MessageHandler.MessageUser):
   """
-=======
-class superVisedLearning(utils.metaclass_insert(abc.ABCMeta),MessageHandler.MessageUser):
-  '''
->>>>>>> add2a128
   This is the general interface to any superVisedLearning learning method.
   Essentially it contains a train, and evaluate methods
   """
@@ -92,13 +87,8 @@
       the interface with the kernels requires. So far the base class will do the translation into numpy
       @ In, tdict, training dictionary
       @ Out, None
-<<<<<<< HEAD
-    """
-    if type(tdict) != dict: utils.raiseAnError(TypeError,self,'In method "train", the training set needs to be provided through a dictionary. Type of the in-object is ' + str(type(tdict)))
-=======
-    '''
+    """
     if type(tdict) != dict: self.raiseAnError(TypeError,'In method "train", the training set needs to be provided through a dictionary. Type of the in-object is ' + str(type(tdict)))
->>>>>>> add2a128
     names, values  = list(tdict.keys()), list(tdict.values())
     if self.target in names: targetValues = values[names.index(self.target)]
     else                   : self.raiseAnError(IOError,'The output sought '+self.target+' is not in the training set')
@@ -135,13 +125,8 @@
     """
     This call is used to get an estimate of the confidence in the prediction.
     The base class self.confidence will translate a dictionary into numpy array, then call the local confidence
-<<<<<<< HEAD
-    """
-    if type(edict) != dict: utils.raiseAnError(IOError,self,'method "confidence". The inquiring set needs to be provided through a dictionary. Type of the in-object is ' + str(type(edict)))
-=======
-    '''
+    """
     if type(edict) != dict: self.raiseAnError(IOError,'method "confidence". The inquiring set needs to be provided through a dictionary. Type of the in-object is ' + str(type(edict)))
->>>>>>> add2a128
     names, values   = list(edict.keys()), list(edict.values())
     for index in range(len(values)):
       resp = self.checkArrayConsistency(values[index])
@@ -162,13 +147,8 @@
     the interface with the kernels requires.
     @ In, tdict, evaluation dictionary
     @ Out, numpy array of evaluated points
-<<<<<<< HEAD
-    """
-    if type(edict) != dict: utils.raiseAnError(IOError,self,'method "evaluate". The evaluate request/s need/s to be provided through a dictionary. Type of the in-object is ' + str(type(edict)))
-=======
-    '''
+    """
     if type(edict) != dict: self.raiseAnError(IOError,'method "evaluate". The evaluate request/s need/s to be provided through a dictionary. Type of the in-object is ' + str(type(edict)))
->>>>>>> add2a128
     names, values  = list(edict.keys()), list(edict.values())
     for index in range(len(values)):
       resp = self.checkArrayConsistency(values[index])
@@ -950,26 +930,16 @@
 __interfaceDict['HDMRRom'             ] = HDMRRom
 __base                                  = 'superVisedLearning'
 
-<<<<<<< HEAD
-def addToInterfaceDict(newDict):
-  for key,val in newDict.items():
-    __interfaceDict[key]=val
-
-def returnInstance(ROMclass,**kwargs):
+# def addToInterfaceDict(newDict):
+#   for key,val in newDict.items():
+#     __interfaceDict[key]=val
+
+def returnInstance(ROMclass,caller,**kwargs):
   """This function return an instance of the request model type"""
-  try: return __interfaceDict[ROMclass](**kwargs)
-  except KeyError: utils.raiseAnError(NameError,'SUPERVISEDLEARNING','not known '+__base+' type '+str(ROMclass))
-
-def returnClass(ROMclass):
-  """This function return an instance of the request model type"""
-=======
-def returnInstance(ROMclass,caller,**kwargs):
-  '''This function return an instance of the request model type'''
   try: return __interfaceDict[ROMclass](caller.messageHandler,**kwargs)
   except KeyError: caller.raiseAnError(NameError,'not known '+__base+' type '+str(ROMclass))
 
 def returnClass(ROMclass,caller):
-  '''This function return an instance of the request model type'''
->>>>>>> add2a128
+  """This function return an instance of the request model type"""
   try: return __interfaceDict[ROMclass]
   except KeyError: caller.raiseAnError(NameError,'not known '+__base+' type '+ROMclass)