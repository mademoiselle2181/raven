"""
Created on Feb 7, 2013
@author: alfoa
This python module performs the loading of
data from csv files
"""
#for future compatibility with Python 3--------------------------------------------------------------
from __future__ import division, print_function, unicode_literals, absolute_import
import warnings
warnings.simplefilter('default',DeprecationWarning)
if not 'xrange' in dir(__builtins__): xrange = range
#End compatibility block for Python 3----------------------------------------------------------------

#External Modules------------------------------------------------------------------------------------
import numpy as np
#External Modules End--------------------------------------------------------------------------------

#Internal Modules------------------------------------------------------------------------------------
import utils
import MessageHandler
#Internal Modules End--------------------------------------------------------------------------------

class CsvLoader(MessageHandler.MessageUser):
  def __init__(self,messageHandler):
    """
    Constructor
    """
    self.all_out_param      = False # all output parameters?
    self.field_names        = []    #
    self.all_field_names    = []
    self.type               = 'CsvLoader'
    self.printTag           = self.type
    self.messageHandler     = messageHandler

  def loadCsvFile(self,filein):
    """
    Function to load a csv file into a numpy array (2D)
    It also retrieves the headers
    The format of the csv must be:
    STRING,STRING,STRING,STRING
    FLOAT ,FLOAT ,FLOAT ,FLOAT
    ...
    FLOAT ,FLOAT ,FLOAT ,FLOAT
    @ In, filein, string -> Input file name (absolute path)
    @ Out, data, numpy.ndarray -> the loaded data
    """
    # open file
    myFile = open (filein,'rb')
    # read the field names
    head = myFile.readline().decode()
    self.all_field_names = head.split(',')
    for index in range(len(self.all_field_names)): self.all_field_names[index] = self.all_field_names[index].strip()
    # load the table data (from the csv file) into a numpy nd array
    data = np.loadtxt(myFile,dtype='float',delimiter=',',ndmin=2)
    # close file
    myFile.close()
    return data

  def getFieldNames(self):
    """
    @ In, None
    @ Out, field_names, list -> field names' list
    Function to get actual field names (desired output parameter keywords)
    """
    return self.field_names

  def getAllFieldNames(self):
    """
    Function to get all field names found in the csv file
    @ In, None
    @ Out, all_field_names, list -> list of field names (headers)
    """
    return self.all_field_names

#   def parseFilesToGrepDimensions(self,filesin):
#     """
#     Function to grep max dimensions in multiple csv files
#     @ In, filesin, csv files list
#     @ Out, None
#     filesin        = file names
#     NtimeSteps     = maxNumberOfTs
#     maxNumOfParams = max number of parameters
#     NSamples       = number of Samples
#     """
#     NSamples       = len(filesin)
#     maxNumOfParams = 0
#     NtimeSteps     = 0
#     for i in range(filesin):
#       with open(filesin[i],'rb') as f:
#         reader = csv.DictReader(f)
#         #reader.next #XXX This line does nothing
#         if(len(reader.fieldnames) > maxNumOfParams): maxNumOfParams = len(reader.fieldnames)
#         countTimeSteps = 1
#         for _ in reader: countTimeSteps = countTimeSteps + 1
#         if(countTimeSteps>NtimeSteps): NtimeSteps = countTimeSteps
#     return (NtimeSteps,maxNumOfParams,NSamples)

  def csvLoadData(self,filein,options):
    """
    General interface function to call the private methods for loading the different dataObjects!
    @ In, filein, csv file name
    @ In, options, dictionary of options
<<<<<<< HEAD
    """
    if   options['type'] == 'TimePoint':    return self.__csvLoaderForTimePoint(filein[0],options['time'],options['inParam'],options['outParam'],options['inputTs'])
    elif options['type'] == 'TimePointSet': return self.__csvLoaderForTimePointSet(filein,options['time'],options['inParam'],options['outParam'],options['inputTs'])
    elif options['type'] == 'History':      return self.__csvLoaderForHistory(filein[0],options['time'],options['inParam'],options['outParam'],options['inputTs'])
=======
    '''
    SampledVars = options['SampledVars'] if 'SampledVars' in options.keys() else None
    if   options['type'] == 'TimePoint':    return self.__csvLoaderForTimePoint(filein[0],options['time'],options['inParam'],options['outParam'],options['inputTs'],SampledVars)
    elif options['type'] == 'TimePointSet': return self.__csvLoaderForTimePointSet(filein,options['time'],options['inParam'],options['outParam'],options['inputTs'],SampledVars)
    elif options['type'] == 'History':      return self.__csvLoaderForHistory(filein[0],options['time'],options['inParam'],options['outParam'],options['inputTs'],SampledVars)
>>>>>>> 3e11ff03
    elif options['type'] == 'Histories':
      listhist_in  = {}
      listhist_out = {}
      for index in xrange(len(filein)):
        tupleVar = self.__csvLoaderForHistory(filein[index],options['time'],options['inParam'],options['outParam'],options['inputTs'],SampledVars)
        # dictionary of dictionary key = i => ith history ParameterValues dictionary
        listhist_in[index]  = tupleVar[0]
        listhist_out[index] = tupleVar[1]
        del tupleVar
      return(listhist_in,listhist_out)
    else:
      self.raiseAnError(IOError,'Type ' + options['type'] + 'unknown')

<<<<<<< HEAD
  def __csvLoaderForTimePoint(self,filein,time,inParam,outParam,inputTs):
    """
    loader for time point data type
    @ In, filein = file name
    @ In, time   = time
    @ In, paramList = parameters to be picked up (optional)
    """
=======
  def __csvLoaderForTimePoint(self,filein,time,inParam,outParam,inputTs,SampledVars=None):
    '''
    loader for time point data type
    @ In, filein, file name
    @ In, time, time
    @ In, inParam, input Parameters
    @ In, outParam, output Parameters
    @ In, inputTs, time-step from which the input parameters need to be taken
    @ In, SampledVars, optional, dictionary of input parameters. The code is going to
                                 look for the inParams in the CSV, if it does not find it
                                 it will try to get the values from this dictionary (if present)
    '''
>>>>>>> 3e11ff03
    #load the data into the numpy array
    data = self.loadCsvFile(filein)
    if 'all' in outParam: self.all_out_param  = True
    else                : self.all_out_param = False
    if (time == 'end') or (not time):
      time_end = True
      time_float = -1.0
    else:
      # convert the time in float
      time_end = False
      time_float = float(time)
    ints = int(inputTs) if inputTs else 0
    if ints > data[:,0].size -1  and ints != -1: self.raiseAnError(IOError,'inputTs is greater than number of actual ts in file '+ str(filein) + '!')
    inDict, outDict = {}, {}
    self.field_names = self.all_field_names if self.all_out_param else outParam
    #fill input param dictionary
    for key in inParam:
      ix = self.all_field_names.index(key) if key in self.all_field_names else None
      if ix != None:
        inDict[key] = np.atleast_1d(np.array(data[ints,ix]))
      else:
        if SampledVars != None:
          if key in SampledVars.keys(): inDict[key], ix = np.atleast_1d(SampledVars[key]), 0
      if ix == None: self.raiseAnError(IOError,"the parameter " + key + " has not been found")
    # fill output param dictionary
    # time end case
    if time_end:
      last_row = data[:,0].size - 1
      if self.all_out_param:
        for key in self.all_field_names: outDict[key] = np.atleast_1d(np.array(data[last_row,self.all_field_names.index(key)]))
      else:
        for key in outParam:
          if key in self.all_field_names: outDict[key] = np.atleast_1d(np.array(data[last_row,self.all_field_names.index(key)]))
          else: self.raiseAnError(IOError,"the parameter " + key + " has not been found")
    else:
      for i in data:
        if data[i,0] >= time_float and time_float >= 0.0:
          if i-1 >= 0: previous_time = data[i-1,0]
          else:        previous_time = data[i,0]
          actual_time   = data[i,0]
          if self.all_out_param:
            for key in self.all_field_names:
              if(actual_time == previous_time): outDict[key] = np.atleast_1d(np.array((data[i,self.all_field_names.index(key)]  - time_float) / actual_time))
              else:
                actual_value   = data[i,self.all_field_names.index(key)]
                previous_value = data[i-1,self.all_field_names.index(key)]
                outDict[key] = np.atleast_1d(np.array((actual_value-previous_value)/(actual_time-previous_time)*(time_float-previous_time)))
          else:
            for key in outParam:
              if key in self.all_field_names:
                if actual_time == previous_time: outDict[key] = np.atleast_1d(np.array((data[i,self.all_field_names.index(key)]  - time_float) / actual_time))
                else:
                  actual_value   = data[i,self.all_field_names.index(key)]
                  previous_value = data[i-1,self.all_field_names.index(key)]
                  outDict[key] = np.atleast_1d(np.array((actual_value-previous_value)/(actual_time-previous_time)*(time_float-previous_time)))
              else: self.raiseAnError(IOError,"the parameter " + key + " has not been found")
    return (inDict,outDict)

<<<<<<< HEAD
  def __csvLoaderForTimePointSet(self,filesin,time,inParam,outParam,inputTs):
    """
    loader for time point set data type
    @ In, filesin = file names
    @ In, time   = time
    @ In, inParam = parameters to be picked up
    @ In, outParam = parameters to be picked up
    """
=======
  def __csvLoaderForTimePointSet(self,filesin,time,inParam,outParam,inputTs,SampledVars=None):
    '''
    loader for time point set data type
    @ In, filein, file name
    @ In, time, time
    @ In, inParam, input Parameters
    @ In, outParam, output Parameters
    @ In, inputTs, time-step from which the input parameters need to be taken
    @ In, SampledVars, optional, dictionary of input parameters. The code is going to
                                 look for the inParams in the CSV, if it does not find it
                                 it will try to get the values from this dictionary (if present)
    '''
>>>>>>> 3e11ff03
    if 'all' in outParam:
      self.all_out_param  = True
    else:
      self.all_out_param = False
    if (time == 'end') or (not time):
      time_end = True
      time_float = -1.0
    else:
      # convert the time in float
      time_end = False
      time_float = float(time)
    if inputTs: ints = int(inputTs)
    else: ints = 0
    inDict, outDict = {}, {}

    for i in range(len(filesin)):
      #load the data into the numpy array
      data = self.loadCsvFile(filesin[i])
      if ints > data[:,0].size -1  and ints != -1: self.raiseAnError(IOError,'inputTs is greater than number of actual ts in file '+ str(filesin[i]) + '!')
      if i == 0:
        if(self.all_out_param): self.field_names = self.all_field_names
        else: self.field_names = outParam
      #fill input param dictionary
      for key in inParam:
        ix = self.all_field_names.index(key) if key in self.all_field_names else None
        if ix != None:
          inDict[key] = np.atleast_1d(np.array(data[ints,ix]))
        else:
          if SampledVars != None:
            if key in SampledVars.keys(): inDict[key], ix = np.atleast_1d(SampledVars[key]), 0
        if ix == None: self.raiseAnError(IOError,"the parameter " + key + " has not been found")
      # time end case
      if time_end:
        last_row = data[:,0].size - 1
        if self.all_out_param:
          for key in self.all_field_names:
            if i == 0:
              #create numpy array
              outDict[key] = np.zeros(len(filesin))
            outDict[key][i] = data[last_row,self.all_field_names.index(key)]
        else:
          for key in outParam:
            if key in self.all_field_names:
              if i == 0:
                #create numpy array
                outDict[key] = np.zeros(len(filesin))
              outDict[key][i] = data[last_row,self.all_field_names.index(key)]
            else:
              self.raiseAnError(IOError,"the parameter " + str(key) + " has not been found")
      else:

        for i in data:
          if data[i,0] >= time_float and time_float >= 0.0:
            if i-1 >= 0:
              previous_time = data[i-1,0]
            else:
              previous_time = data[i,0]
            actual_time   = data[i,0]
            if self.all_out_param:
              for key in self.all_field_names:
                if(actual_time == previous_time):
                  if i == 0:
                    #create numpy array
                    outDict[key] = np.zeros(np.shape(len(filesin)))

                  outDict[key][i] = (data[i,self.all_field_names.index(key)]  - time_float) / actual_time
                else:
                  if i == 0: outDict[key] = np.zeros(np.shape(len(filesin)))
                  actual_value   = data[i,self.all_field_names.index(key)]
                  previous_value = data[i-1,self.all_field_names.index(key)]
                  outDict[key][i] = (actual_value-previous_value)/(actual_time-previous_time)*(time_float-previous_time)
            else:
              for key in outParam:
                if key in self.all_field_names:
                  if(actual_time == previous_time):
                    if i == 0:
                      #create numpy array
                      outDict[key] = np.zeros(np.shape(len(filesin)))
                    outDict[key][i] = (data[i,self.all_field_names.index(key)]  - time_float) / actual_time
                  else:
                    if i == 0: outDict[key] = np.zeros(np.shape(len(filesin)))
                    actual_value   = data[i,self.all_field_names.index(key)]
                    previous_value = data[i-1,self.all_field_names.index(key)]
                    outDict[key][i] = (actual_value-previous_value)/(actual_time-previous_time)*(time_float-previous_time)
                else:
                  self.raiseAnError(IOError,"the parameter " + key + " has not been found")
      del data
    return (inDict,outDict)

<<<<<<< HEAD
  def __csvLoaderForHistory(self,filein,time,inParam,outParam,inputTs):
    """
    loader for history data type
    @ In, filein = file name
    @ In, time   = time_filter
    @ In, inParamDict = parameters to be picked up (dictionary of values)
    @ In, outParamDict = parameters to be picked up (dictionary of lists)
    """
=======
  def __csvLoaderForHistory(self,filein,time,inParam,outParam,inputTs,SampledVars=None):
    '''
    loader for history data type
    @ In, filein, file name
    @ In, time, time
    @ In, inParam, input Parameters
    @ In, outParam, output Parameters
    @ In, inputTs, time-step from which the input parameters need to be taken
    @ In, SampledVars, optional, dictionary of input parameters. The code is going to
                                 look for the inParams in the CSV, if it does not find it
                                 it will try to get the values from this dictionary (if present)
    '''
>>>>>>> 3e11ff03
    #load the data into the numpy array
    data = self.loadCsvFile(filein)

    time_float = []

    if 'all' in outParam: self.all_out_param  = True
    else                : self.all_out_param = False

    if time:
      if 'all' in time: time_all = True
      else:
        time_all = False
        time_float = [float(x) for x in time]
    else: time_all = True

    if inputTs: ints = int(inputTs)
    else: ints = 0
    if ints > data[:,0].size-1  and ints != -1: self.raiseAnError(IOError,'inputTs is greater than number of actual ts in file '+ str(filein) + '!')
    inDict, outDict = {}, {}

    if(self.all_out_param): self.field_names = self.all_field_names
    else: self.field_names = outParam
    #fill input param dictionary
    for key in inParam:
      ix = self.all_field_names.index(key) if key in self.all_field_names else None
      if ix != None:
        inDict[key] = np.atleast_1d(np.array(data[ints,ix]))
      else:
        if SampledVars != None:
          if key in SampledVars.keys(): inDict[key], ix = np.atleast_1d(SampledVars[key]), 0
      if ix == None: self.raiseAnError(IOError,"the parameter " + key + " has not been found")

    # time all case
    if time_all:
      if self.all_out_param:
        for key in self.all_field_names:
          outDict[key] = data[:,self.all_field_names.index(key)]
      else:
        for key in outParam:
          if key in self.all_field_names:
            outDict[key] = data[:,self.all_field_names.index(key)]
          else:
            self.raiseAnError(IOError,"the parameter " + key + " has not been found")
    else:
      # it will be implemented when we decide a strategy about time filtering
      ## for now it is a copy paste of the time_all case
      if self.all_out_param:
        for key in self.all_field_names:
          outDict[key] = data[:,self.all_field_names.index(key)]
      else:
        for key in outParam:
          if key in self.all_field_names:
            outDict[key] = data[:,self.all_field_names.index(key)]
          else:
            self.raiseAnError(IOError,"the parameter " + key + " has not been found")
    return (inDict,outDict)<|MERGE_RESOLUTION|>--- conflicted
+++ resolved
@@ -100,18 +100,11 @@
     General interface function to call the private methods for loading the different dataObjects!
     @ In, filein, csv file name
     @ In, options, dictionary of options
-<<<<<<< HEAD
-    """
-    if   options['type'] == 'TimePoint':    return self.__csvLoaderForTimePoint(filein[0],options['time'],options['inParam'],options['outParam'],options['inputTs'])
-    elif options['type'] == 'TimePointSet': return self.__csvLoaderForTimePointSet(filein,options['time'],options['inParam'],options['outParam'],options['inputTs'])
-    elif options['type'] == 'History':      return self.__csvLoaderForHistory(filein[0],options['time'],options['inParam'],options['outParam'],options['inputTs'])
-=======
-    '''
+    """
     SampledVars = options['SampledVars'] if 'SampledVars' in options.keys() else None
     if   options['type'] == 'TimePoint':    return self.__csvLoaderForTimePoint(filein[0],options['time'],options['inParam'],options['outParam'],options['inputTs'],SampledVars)
     elif options['type'] == 'TimePointSet': return self.__csvLoaderForTimePointSet(filein,options['time'],options['inParam'],options['outParam'],options['inputTs'],SampledVars)
     elif options['type'] == 'History':      return self.__csvLoaderForHistory(filein[0],options['time'],options['inParam'],options['outParam'],options['inputTs'],SampledVars)
->>>>>>> 3e11ff03
     elif options['type'] == 'Histories':
       listhist_in  = {}
       listhist_out = {}
@@ -125,17 +118,8 @@
     else:
       self.raiseAnError(IOError,'Type ' + options['type'] + 'unknown')
 
-<<<<<<< HEAD
-  def __csvLoaderForTimePoint(self,filein,time,inParam,outParam,inputTs):
-    """
-    loader for time point data type
-    @ In, filein = file name
-    @ In, time   = time
-    @ In, paramList = parameters to be picked up (optional)
-    """
-=======
   def __csvLoaderForTimePoint(self,filein,time,inParam,outParam,inputTs,SampledVars=None):
-    '''
+    """
     loader for time point data type
     @ In, filein, file name
     @ In, time, time
@@ -145,8 +129,7 @@
     @ In, SampledVars, optional, dictionary of input parameters. The code is going to
                                  look for the inParams in the CSV, if it does not find it
                                  it will try to get the values from this dictionary (if present)
-    '''
->>>>>>> 3e11ff03
+    """
     #load the data into the numpy array
     data = self.loadCsvFile(filein)
     if 'all' in outParam: self.all_out_param  = True
@@ -205,18 +188,8 @@
               else: self.raiseAnError(IOError,"the parameter " + key + " has not been found")
     return (inDict,outDict)
 
-<<<<<<< HEAD
-  def __csvLoaderForTimePointSet(self,filesin,time,inParam,outParam,inputTs):
-    """
-    loader for time point set data type
-    @ In, filesin = file names
-    @ In, time   = time
-    @ In, inParam = parameters to be picked up
-    @ In, outParam = parameters to be picked up
-    """
-=======
   def __csvLoaderForTimePointSet(self,filesin,time,inParam,outParam,inputTs,SampledVars=None):
-    '''
+    """
     loader for time point set data type
     @ In, filein, file name
     @ In, time, time
@@ -226,8 +199,7 @@
     @ In, SampledVars, optional, dictionary of input parameters. The code is going to
                                  look for the inParams in the CSV, if it does not find it
                                  it will try to get the values from this dictionary (if present)
-    '''
->>>>>>> 3e11ff03
+    """
     if 'all' in outParam:
       self.all_out_param  = True
     else:
@@ -317,18 +289,8 @@
       del data
     return (inDict,outDict)
 
-<<<<<<< HEAD
-  def __csvLoaderForHistory(self,filein,time,inParam,outParam,inputTs):
-    """
-    loader for history data type
-    @ In, filein = file name
-    @ In, time   = time_filter
-    @ In, inParamDict = parameters to be picked up (dictionary of values)
-    @ In, outParamDict = parameters to be picked up (dictionary of lists)
-    """
-=======
   def __csvLoaderForHistory(self,filein,time,inParam,outParam,inputTs,SampledVars=None):
-    '''
+    """
     loader for history data type
     @ In, filein, file name
     @ In, time, time
@@ -338,8 +300,7 @@
     @ In, SampledVars, optional, dictionary of input parameters. The code is going to
                                  look for the inParams in the CSV, if it does not find it
                                  it will try to get the values from this dictionary (if present)
-    '''
->>>>>>> 3e11ff03
+    """
     #load the data into the numpy array
     data = self.loadCsvFile(filein)
 
