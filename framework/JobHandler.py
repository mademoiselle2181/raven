# Copyright 2017 Battelle Energy Alliance, LLC
#
# Licensed under the Apache License, Version 2.0 (the "License");
# you may not use this file except in compliance with the License.
# You may obtain a copy of the License at
#
# http://www.apache.org/licenses/LICENSE-2.0
#
# Unless required by applicable law or agreed to in writing, software
# distributed under the License is distributed on an "AS IS" BASIS,
# WITHOUT WARRANTIES OR CONDITIONS OF ANY KIND, either express or implied.
# See the License for the specific language governing permissions and
# limitations under the License.
"""
Created on Mar 5, 2013

@author: alfoa, cogljj, crisr
"""
#for future compatibility with Python 3-----------------------------------------
from __future__ import division, print_function, unicode_literals, absolute_import
#End compatibility block for Python 3-------------------------------------------

#External Modules---------------------------------------------------------------
import time
import collections
import subprocess
import os
import copy
import sys
import abc
import threading
from random import randint
import socket
import time
#External Modules End-----------------------------------------------------------

#Internal Modules---------------------------------------------------------------
from utils import importerUtils as im
from utils import utils
from BaseClasses import BaseType
import MessageHandler
import Runners
import Models
# for internal parallel
## TODO: REMOVE WHEN RAY AVAILABLE FOR WINDOWS
_rayAvail = im.isLibAvail("ray")
if _rayAvail:
  import ray
else:
  import pp
# end internal parallel module
#Internal Modules End-----------------------------------------------------------

## FIXME: Finished jobs can bog down the queue waiting for other objects to take
## them away. Can we shove them onto a different list and free up the job queue?

class JobHandler(MessageHandler.MessageUser):
  """
    JobHandler class. This handles the execution of any job in the RAVEN
    framework
  """
  def __init__(self):
    """
      Init method
      @ In, None
      @ Out, None
    """
    ## Print tag of this object
    self.printTag         = 'Job Handler'
    ## Container of the running info (RunInfo block in the input file)
    self.runInfoDict      = {}
    ## Is Ray Initialized?
    self.isRayInitialized = False
    ## Variable containing the info about the RAY parallel server. If None, multi-threading is used
    self.rayServer = None

    ## Sleep time for collecting/inquiring/submitting new jobs
    self.sleepTime  = 1e-4 #0.005

    ## Is the execution completed? When True, the JobHandler is shut down
    self.completed = False

    ## Determines whether to collect and print job timing summaries at the end of job runs.
    self.__profileJobs = False

    ## Prevents the pending queue from growing indefinitely, but also allowing
    ## extra jobs to be queued to prevent starving parallelized environments of
    ## jobs.
    self.maxQueueSize = None

    ############################################################################
    ## The following variables are protected by the __queueLock

    ## Placeholders for each actively running job. When a job finishes, its
    ## spot in one of these lists will be reset to None and the next Runner will
    ## be placed in a free None spot, and set to start
    self.__running       = []
    self.__clientRunning = []

    ## Queue of jobs to be run, when something on the list above opens up, the
    ## corresponding queue will pop a job (Runner) and put it into that location
    ## and set it to start
    self.__queue       = collections.deque()
    self.__clientQueue = collections.deque()

    ## A counter used for uniquely identifying the next id for an ExternalRunner
    ## InternalRunners will increment this counter, but do not use it currently
    self.__nextId = 0

    ## List of finished jobs. When a job finishes, it is placed here until
    ## something from the main thread can remove them.
    self.__finished = []

    ## End block of __queueLock protected variables
    ############################################################################

    self.__queueLock = threading.RLock()
    ## List of submitted job identifiers, includes jobs that have completed as
    ## this list is not cleared until a new step is entered
    self.__submittedJobs = []
    ## Dict of failed jobs of the form { identifier: metadata }
    self.__failedJobs = {}
    ## Dict containing info about batching
    self.__batching = collections.defaultdict()

  def initialize(self, runInfoDict, messageHandler):
    """
      Method to initialize the JobHandler
      @ In, runInfoDict, dict, dictionary of run info settings
      @ In, messageHandler, MessageHandler object, instance of the global RAVEN
        message handler
      @ Out, None
    """
    self.runInfoDict = runInfoDict
    self.messageHandler = messageHandler
    # set the maximum queue size (number of jobs to queue past the running number)
    self.maxQueueSize = runInfoDict['maxQueueSize']
    # defaults to None; if None, then use batchSize instead
    if self.maxQueueSize is None:
      self.maxQueueSize = runInfoDict['batchSize']
    # if requested max size less than 1, we can't do that, so take 1 instead
    if self.maxQueueSize < 1:
      self.raiseAWarning('maxQueueSize was set to be less than 1!  Setting to 1...')
      self.maxQueueSize = 1
    self.raiseADebug('Setting maxQueueSize to',self.maxQueueSize)

    #initialize PBS
    with self.__queueLock:
      self.__running       = [None]*self.runInfoDict['batchSize']
      self.__clientRunning = [None]*self.runInfoDict['batchSize']
    ## internal server is initialized only in case an internal calc is requested
    if not self.isRayInitialized:
      self.__initializeRay()

  def __checkAndRemoveFinished(self, running):
    """
      Method to check if a run is finished and remove it from the queque
      @ In, running, instance, the job instance (InternalRunner or ExternalRunner)
      @ Out, None
    """
    with self.__queueLock:
      returnCode = running.getReturnCode()
      if returnCode != 0:
        metadataFailedRun = running.getMetadata()
        metadataToKeep = metadataFailedRun
        if metadataFailedRun is not None:
          metadataKeys      = list(metadataFailedRun.keys())
          if 'jobHandler' in metadataKeys:
            metadataKeys.pop(metadataKeys.index("jobHandler"))
            metadataToKeep = { keepKey: metadataFailedRun[keepKey] for keepKey in metadataKeys }
        ## FIXME: The running.command was always internal now, so I removed it.
        ## We should probably find a way to give more pertinent information.
        self.raiseAMessage(" Process Failed " + str(running) + " internal returnCode " + str(returnCode))
        self.__failedJobs[running.identifier]=(returnCode,copy.deepcopy(metadataToKeep))

  def __initializeRay(self):
    """
      Internal method that is aimed to initialize the internal parallel system.
      It initializes the RAY implementation (with socketing system) in
      case RAVEN is run in a cluster with multiple nodes or the NumMPI > 1,
      otherwise multi-threading is used.
      @ In, None
      @ Out, None
    """
    if self.runInfoDict['internalParallel']:
      ## Check if the list of unique nodes is present and, in case, initialize the
      servers = None
      if len(self.runInfoDict['Nodes']) > 0:
        availableNodes = [nodeId.strip() for nodeId in self.runInfoDict['Nodes']]
        ## identify the local host name and get the number of local processors
        localHostName = self.__getLocalHost()
        self.raiseADebug("Local host name is  : ", localHostName)
        nProcsHead = availableNodes.count(localHostName)
        self.raiseADebug("# of local procs    : ", str(nProcsHead))
        ## initialize ray server with nProcs
        self.rayServer = ray.init(num_cpus=int(nProcsHead)) if _rayAvail else pp.Server(ncpus=int(nProcsHead))
        ## Get localHost and servers
        servers = self.__runRemoteListeningSockets(self.rayServer['redis_address'])
      else:
        self.rayServer = ray.init(num_cpus=int(self.runInfoDict['totalNumCoresUsed'])) if _rayAvail else \
                           pp.Server(ncpus=int(self.runInfoDict['totalNumCoresUsed']))
      if _rayAvail:
        self.raiseADebug("Head node IP address: ", self.rayServer['node_ip_address'])
        self.raiseADebug("Redis address       : ", self.rayServer['redis_address'])
        self.raiseADebug("Object store address: ", self.rayServer['object_store_address'])
        self.raiseADebug("Raylet socket name  : ", self.rayServer['raylet_socket_name'])
        self.raiseADebug("Session directory   : ", self.rayServer['session_dir'])
        if servers:
          self.raiseADebug("# of remote servers : ", str(len(servers)))
          self.raiseADebug("Remote servers      : ", " , ".join(servers))

    else:
      ## We are just using threading
      self.rayServer = None

    self.isRayInitialized = True

  def __getLocalAndRemoteMachineNames(self):
    """
      Method to get the qualified host and remote nodes' names
      @ In, None
      @ Out, hostNameMapping, dict, dictionary containing the qualified names of the remote nodes
    """
    hostNameMapping = {}
    ## collect the qualified hostnames for each remote node
    for nodeId in list(set(self.runInfoDict['Nodes'])):
      hostNameMapping[nodeId.strip()] = socket.gethostbyname(nodeId.strip())
      self.raiseADebug("Remote Host identified ", hostNameMapping[nodeId.strip()])
    return hostNameMapping

  def __getLocalHost(self):
    """
      Method to get the name of the local host
      @ In, None
      @ Out, __getLocalHost, string, the local host name
    """
    return str(socket.getfqdn()).strip()

  def __runRemoteListeningSockets(self,address):
    """
      Method to activate the remote sockets for parallel python
      @ In, address, string, the head node redis address
      @ Out, servers, list, list containing the nodes in which the remote sockets have been activated
    """
    ## Get the local machine name and the remote nodes one
    remoteNodesIP = self.__getLocalAndRemoteMachineNames()

    ## Strip out the nodes' names
    availableNodes = [node.strip() for node in self.runInfoDict['Nodes']]

    ## Get unique nodes
    uniqueNodes  = list(set(availableNodes))
    servers      = []

    if len(uniqueNodes) > 1:
      ## There are remote nodes that need to be activated
      ## Modify the python path used by the local environment
      localenv = os.environ.copy()
      pathSeparator = os.pathsep
      localenv["PYTHONPATH"] = pathSeparator.join(sys.path)
      ## Start
      for nodeId in uniqueNodes:
        ## Build the filename
        outFileName = os.path.join(self.runInfoDict['WorkingDir'], nodeId.strip()+"_server_out.log")
        outFile = open(outFileName, 'w')

        ## Check how many processors are available in the node
        ntasks = availableNodes.count(nodeId)
        remoteHostName =  remoteNodesIP[nodeId]

        ## Activate the remote socketing system
        ## let's build the command and then call the os-agnostic version
        if _rayAvail:
          command=" ".join(["ray start", "--address="+address, "-num-cpus",str(ntasks)])
        else:
          ppserverScript = os.path.join(self.runInfoDict['FrameworkDir'],"contrib","pp","ppserver.py")
          command=" ".join([pythonCommand,ppserverScript,"-w",str(ntasks),"-i",remoteHostName,"-p",str(randint(1024,65535)),"-t","50000","-g",localenv["PYTHONPATH"],"-d"])

        utils.pickleSafeSubprocessPopen(['ssh',nodeId,"COMMAND='"+command+"'",self.runInfoDict['RemoteRunCommand']],shell=False,stdout=outFile,stderr=outFile,env=localenv)
        ## update list of servers
        servers.append(nodeId)

    return servers

  def startLoop(self):
    """
    This function begins the polling loop for the JobHandler where it will
    constantly fill up its running queue with jobs in its pending queue and
    unload finished jobs into its finished queue to be extracted by
    """
    while not self.completed:
      self.fillJobQueue()
      self.cleanJobQueue()
      ## TODO May want to revisit this:
      ## http://stackoverflow.com/questions/29082268/python-time-sleep-vs-event-wait
      ## probably when we move to Python 3.
      time.sleep(self.sleepTime)

  def addJob(self, args, functionToRun, identifier, metadata=None, forceUseThreads = False, uniqueHandler="any", clientQueue = False, groupInfo = None):
    """
      Method to add an internal run (function execution)
      @ In, args, dict, this is a list of arguments that will be passed as
        function parameters into whatever method is stored in functionToRun.
        e.g., functionToRun(*args)
      @ In, functionToRun,function or method, the function that needs to be
        executed
      @ In, identifier, string, the job identifier
      @ In, metadata, dict, optional, dictionary of metadata associated to this
        run
      @ In, forceUseThreads, bool, optional, flag that, if True, is going to
        force the usage of multi-threading even if parallel python is activated
      @ In, uniqueHandler, string, optional, it is a special keyword attached to
        this runner. For example, if present, to retrieve this runner using the
        method jobHandler.getFinished, the uniqueHandler needs to be provided.
        If uniqueHandler == 'any', every "client" can get this runner
      @ In, groupInfo, dict, optional, {id:string, size:int}.
        - "id": it is a special keyword attached to
          this runner to identify that this runner belongs to a special set of runs that need to be
          grouped together (all will be retrievable only when all the runs ended).
        - "size", number of runs in this group
      @ In, clientQueue, boolean, optional, if this run needs to be added in the
        clientQueue
      @ Out, None
    """
    assert "original_function" in dir(functionToRun), "to parallelize a function, it must be" \
           " decorated with RAVEN Parallel decorator"
    if self.rayServer is None or forceUseThreads:
      internalJob = Runners.SharedMemoryRunner(self.messageHandler, args,
                                               functionToRun.original_function,
                                               identifier, metadata,
                                               uniqueHandler,
                                               profile=self.__profileJobs)
    else:
      arguments = args  if _rayAvail else  tuple([self.rayServer] + list(args))
      internalJob = Runners.DistributedMemoryRunner(self.messageHandler,
                                                    arguments, functionToRun.remote if _rayAvail else functionToRun.original_function,
                                                    identifier, metadata,
                                                    uniqueHandler,
                                                    profile=self.__profileJobs)

    # set the client info
    internalJob.clientRunner = clientQueue
    #  set the groupping id if present
    if groupInfo is not None:
      groupId =  groupInfo['id']
      # TODO: create method in Runner to set flags,ids,etc in the instanciated runner
      internalJob.groupId = groupId
      if groupId not in self.__batching:
        self.__batching[groupId] = {"counter": 0, "ids": [], "size": groupInfo['size'], 'finished': []}
      self.__batching[groupId]["counter"] += 1
      if self.__batching[groupId]["counter"] > self.__batching[groupId]["size"]:
        self.raiseAnError(RuntimeError, "group id {} is full. Size reached:".format(groupId))
      self.__batching[groupId]["ids"].append(identifier)
    # add the runner in the Queue
    self.reAddJob(internalJob)

  def reAddJob(self, runner):
    """
      Method to add a runner object in the queue
      @ In, runner, Runner Instance, this is the instance of the runner that we want to readd in the queque
      @ Out, None
    """
    with self.__queueLock:
      if not runner.clientRunner:
        self.__queue.append(runner)
      else:
        self.__clientQueue.append(runner)
      if self.__profileJobs:
        runner.trackTime('queue')
      self.__submittedJobs.append(runner.identifier)

  def addClientJob(self, args, functionToRun, identifier, metadata=None, uniqueHandler="any"):
    """
      Method to add an internal run (function execution), without consuming
      resources (free spots). This can be used for client handling (see
      metamodel)
      @ In, args, dict, this is a list of arguments that will be passed as
        function parameters into whatever method is stored in functionToRun.
        e.g., functionToRun(*args)
      @ In, functionToRun,function or method, the function that needs to be
        executed
      @ In, identifier, string, the job identifier
      @ In, metadata, dict, optional, dictionary of metadata associated to this
        run
      @ In, uniqueHandler, string, optional, it is a special keyword attached to
        this runner. For example, if present, to retrieve this runner using the
        method jobHandler.getFinished, the uniqueHandler needs to be provided.
        If uniqueHandler == 'any', every "client" can get this runner.
      @ Out, None
    """
    self.addJob(args, functionToRun, identifier, metadata,
                forceUseThreads = True, uniqueHandler = uniqueHandler,
                clientQueue = True)

  def addFinishedJob(self, data, metadata=None, uniqueHandler="any", profile=False):
    """
      Takes an already-finished job (for example, a restart realization) and adds it to the finished queue.
      @ In, data, dict, completed realization
      @ In, data, dict, fully-evaluated realization
      @ In, metadata, dict, optional, dictionary of metadata associated with
        this run
      @ In, uniqueHandler, string, optional, it is a special keyword attached to
        this runner. For example, if present, to retrieve this runner using the
        method jobHandler.getFinished, the uniqueHandler needs to be provided.
        If uniqueHandler == 'any', every "client" can get this runner
      @ In, profile, bool, optional, if True then at de-construction timing statements will be printed
      @ Out, None
    """
    # create a placeholder runner
    run = Runners.PassthroughRunner(self.messageHandler, data, metadata=metadata, uniqueHandler=uniqueHandler, profile=profile)
    # place it on the finished queue
    with self.__queueLock:
      self.__finished.append(run)

  def isFinished(self):
    """
      Method to check if all the runs in the queue are finished
      @ In, None
      @ Out, isFinished, bool, True all the runs in the queue are finished
    """
    tempList=copy.copy(self.__running+self.__clientRunning)
    len1 = copy.deepcopy(len(self.__queue))
    len2 = copy.deepcopy(len(self.__clientQueue))
    print('--------')
    print('self.__queue         : '   + str(self.__queue))
    print('self.__clientQueue   : '   + str(self.__clientQueue))
    print('self.__running       : '   + str(self.__running))
    print('self.__clientRunning : '   + str(self.__clientRunning))

    with self.__queueLock:
      ## If there is still something left in the queue, we are not done yet.
      #if len(self.__queue) > 0 or len(self.__clientQueue) > 0:
      if len1>0 or len2>0:
        return False

      ## Otherwise, let's look at our running lists and see if there is a job
      ## that is not done.
      print('After if len1>0 or len2>0: ' + str(len1) + ' , ' + str(len2))
      print(tempList)
      for run in tempList:
        if run:
          return False

      #if len1==0 and len2==0 and not self.__finished:
      #  return False

    ## Are there runs that need to be claimed? If so, then I cannot say I am
    ## done.
<<<<<<< HEAD
    numFinished = len(self.getFinishedNoPop())
    print('*******************NoPop, len', numFinished)
    if numFinished != 0:
      print('--------------------------Not ready')
=======
    print('*--------*')
    if len(self.getFinishedNoPop()) > 0:
      print('getFinishedNoPop()')
>>>>>>> e367ca6c
      return False

    return True

  def availability(self, client=False):
    """
      Returns the number of runs that can be added until we consider our queue
      saturated
      @ In, client, bool, if true, then return the values for the
      __clientQueue, otherwise use __queue
      @ Out, availability, int the number of runs that can be added until we
      reach saturation
    """
    ## Due to possibility of memory explosion, we should include the finished
    ## queue when considering whether we should add a new job. There was an
    ## issue when running on a distributed system where we saw that this list
    ## seemed to be growing indefinitely as the main thread was unable to clear
    ## that list within a reasonable amount of time. The issue on the main thread
    ## should also be addressed, but at least we can prevent it on this end since
    ## the main thread's issue may be legitimate.

    maxCount = self.maxQueueSize
    finishedCount = len(self.__finished)

    if client:
      if maxCount is None:
        maxCount = self.__clientRunning.count(None)
      queueCount = len(self.__clientQueue)
    else:
      if maxCount is None:
        maxCount = self.__running.count(None)
      queueCount = len(self.__queue)

    availability = maxCount - queueCount - finishedCount
    return availability

  def isThisJobFinished(self, identifier):
    """
      Method to check if the run identified by "identifier" is finished
      @ In, identifier, string, identifier
      @ Out, isFinished, bool, True if the job identified by "identifier" is
        finished
    """
    identifier = identifier.strip()
    with self.__queueLock:
      ## Look through the finished jobs and attempt to find a matching
      ## identifier. If the job exists here, it is finished
      for run in self.__finished:
        if run.identifier == identifier:
          return True

      ## Look through the pending jobs and attempt to find a matching identifier
      ## If the job exists here, it is not finished
      for queue in [self.__queue, self.__clientQueue]:
        for run in queue:
          if run.identifier == identifier:
            return False

      ## Look through the running jobs and attempt to find a matching identifier
      ## If the job exists here, it is not finished
      for run in self.__running+self.__clientRunning:
        if run is not None and run.identifier == identifier:
          return False

    ##  If you made it here and we still have not found anything, we have got
    ## problems.
    self.raiseAnError(RuntimeError,"Job "+identifier+" is unknown!")

  def areTheseJobsFinished(self, uniqueHandler="any"):
    """
      Method to check if all the runs in the queue are finished
      @ In, uniqueHandler, string, optional, it is a special keyword attached to
        each runner. If provided, just the jobs that have the uniqueIdentifier
        will be retrieved. By default uniqueHandler = 'any' => all the jobs for
        which no uniqueIdentifier has been set up are going to be retrieved
      @ Out, isFinished, bool, True all the runs in the queue are finished
    """
    uniqueHandler = uniqueHandler.strip()
    with self.__queueLock:
      for run in self.__finished:
        if run.uniqueHandler == uniqueHandler:
          return False

      for queue in [self.__queue, self.__clientQueue]:
        for run in queue:
          if run.uniqueHandler == uniqueHandler:
            return False

      for run in self.__running + self.__clientRunning:
        if run is not None and run.uniqueHandler == uniqueHandler:
          return False

    self.raiseADebug("The jobs with uniqueHandler ", uniqueHandler, "are finished")

    return True

  def getFailedJobs(self):
    """
      Method to get list of failed jobs
      @ In, None
      @ Out, __failedJobs, list, list of the identifiers (jobs) that failed
    """
    return self.__failedJobs

  def getFinished(self, removeFinished=True, jobIdentifier = '', uniqueHandler = "any"):
    """
      Method to get the list of jobs that ended (list of objects)
      @ In, removeFinished, bool, optional, flag to control if the finished jobs
        need to be removed from the queue
      @ In, jobIdentifier, string, optional, if specified, only collects
        finished runs that start with this text. If not specified collect all.
      @ In, uniqueHandler, string, optional, it is a special keyword attached to
        each runner. If provided, just the jobs that have the uniqueIdentifier
        will be retrieved. By default uniqueHandler = 'any' => all the jobs for
        which no uniqueIdentifier has been set up are going to be retrieved
      @ Out, finished, list, list of finished jobs (InternalRunner or
        ExternalRunner objects) (if jobIdentifier is None), else the finished
        jobs matching the base case jobIdentifier
    """
<<<<<<< HEAD
    #removeFinished = True

=======
    finished = []
>>>>>>> e367ca6c

    ## If the user does not specify a jobIdentifier, then set it to the empty
    ## string because every job will match this starting string.
    if jobIdentifier is None:
      jobIdentifier = ''

    with self.__queueLock:
      # print('###############')
      # print(self.__batching)
      # print('@@ self.__finished --> ' + str(self.__finished))
      finished = []
      runsToBeRemoved = []
      for i,run in enumerate(self.__finished):
        print('~~~~ i: ' + str(i) + ' ; run: ' + str(run))
        ## If the jobIdentifier does not match or the uniqueHandler does not
        ## match, then don't bother trying to do anything with it
        if not run.identifier.startswith(jobIdentifier) \
           or uniqueHandler != run.uniqueHandler:
          continue
        ## check if the run belongs to a subgroup and in case
        if run.groupId in self.__batching:
<<<<<<< HEAD
          # print('====> run.groupId in self.__batching: ' + str(run))
          if not run in self.__batching[run.groupId]['finished']:
            self.__batching[run.groupId]['finished'].append(run)
          # self.__batching[run.groupId]['finished'].append(run)
        else:
          finished.append(run)
          print('====> run.groupId NOT in self.__batching: ', str(run))
          print('====> run.groupId', str(run.groupId))
          print(self.__batching.keys())

=======
          print('====> run.groupId in self.__batching: ' + str(run))
          print('====> run.groupId' + str(run.groupId))
          if not run in self.__batching[run.groupId]['finished']:
            self.__batching[run.groupId]['finished'].append(run)
        else:
          finished.append(run)
          print('====> run.groupId NOT in self.__batching: ' + str(run))
          print('====> run.groupId' + str(run.groupId))
          print(self.__batching)
        print('removeFinished: ' + str(removeFinished))
>>>>>>> e367ca6c
        if removeFinished:
          # print('====> removeFinished: ' + str(removeFinished))
          runsToBeRemoved.append(i)
          self.__checkAndRemoveFinished(run)
          ##FIXME: IF THE RUN IS PART OF A BATCH AND IT FAILS, WHAT DO WE DO? alfoa

      ## check if batches are ready to be returned
      for groupId in list(self.__batching.keys()):
<<<<<<< HEAD
        if removeFinished:
          if len(self.__batching[groupId]['finished']) ==  self.__batching[groupId]['size']:
            # print(self.__batching[groupId]['ids'])
            doneBatch = self.__batching.pop(groupId)
            print('JobHandler: finished for', groupId, 'with size', len(doneBatch['finished']))
            finished.append(doneBatch['finished'])
            print('remove: doneBatch type:', type(finished[-1]), len(finished[-1]))

        else:
          if len(self.__batching[groupId]['finished']) >  self.__batching[groupId]['size']:
            raise IOError('+++++ batching is messed up ++++++')
          doneBatch = self.__batching[groupId]
          print('checking finished *******************************')
=======
        if len(self.__batching[groupId]['finished']) == self.__batching[groupId]['size']:
          doneBatch = self.__batching.pop(groupId)
>>>>>>> e367ca6c
          finished.append(doneBatch['finished'])
          print('***doneBatch type:', type(finished[-1]), len(finished[-1]))


          # print('*************')
          # print(self.__batching)

        ##Since these indices are sorted, reverse them to ensure that when we
        ## delete something it will not shift anything to the left (lower index)
        ## than it.
        # print('runsToBeRemoved:' +str(runsToBeRemoved))
      if removeFinished:
        for i in reversed(runsToBeRemoved):
          self.__finished[i].trackTime('collected')
          try:
            del self.__finished[i]
          except ImportError:
            print("+++++++++++++++++ can not delete jobs +++++++++++++++++++++++++")
            raise IOError('stop')
            pass
      ## end with self.__queueLock
    print('%%%% finished --> ' + str(self.__finished))
    return finished

  def getFinishedNoPop(self):
    """
      Method to get the list of jobs that ended (list of objects) without
      removing them from the queue
      @ In, None
      @ Out, finished, list, list of finished jobs (InternalRunner or
        ExternalRunner objects)
    """
    finished = self.getFinished(False)
    return finished

  ## Deprecating this function because I don't think it is doing the right thing
  ## People using the job handler should be asking for what is available not the
  ## number of free spots in the running block. Only the job handler should be
  ## able to internally alter or query the running and clientRunning queues.
  ## The outside environment can only access the queue and clientQueue variables.
  # def numFreeSpots(self, client=False):

  def numRunning(self):
    """
      Returns the number of runs currently running.
      @ In, None
      @ Out, activeRuns, int, number of active runs
    """
    #with self.__queueLock:
    ## The size of the list does not change, only its contents, so I don't
    ## think there should be any conflict if we are reading a variable from
    ## one thread and updating it on the other thread.
    activeRuns = sum(run is not None for run in self.__running)
    return activeRuns

  def numSubmitted(self):
    """
      Method to get the number of submitted jobs
      @ In, None
      @ Out, len(self.__submittedJobs), int, number of submitted jobs
    """
    return len(self.__submittedJobs)

  def fillJobQueue(self):
    """
      Method to start running the jobs in queue.  If there are empty slots
      takes jobs out of the queue and starts running them.
      @ In, None
      @ Out, None
    """

    ## Only the jobHandler's startLoop thread should have write access to the
    ## self.__running variable, so we should be able to safely query this outside
    ## of the lock given that this function is called only on that thread as well.
    emptySlots = [i for i,run in enumerate(self.__running) if run is None]

    ## Don't bother acquiring the lock if there are no empty spots or nothing
    ## in the queue (this could be simultaneously added to by the main thread,
    ## but I will be back here after a short wait on this thread so I am not
    ## concerned about this potential inconsistency)
    if len(emptySlots) > 0 and len(self.__queue) > 0:
      with self.__queueLock:
        for i in emptySlots:
          ## The queue could be emptied during this loop, so we will to break
          ## out as soon as that happens so we don't hog the lock.
          if len(self.__queue) > 0:
            item = self.__queue.popleft()

            ## Okay, this is a little tricky, but hang with me here. Whenever
            ## a code model is run, we need to replace some of its command
            ## parameters. The way we do this is by looking at the job instance
            ## and checking if the first argument (the self in
            ## self.evaluateSample) is an instance of Code, if so, then we need
            ## to replace the execution command. Is this fragile? Possibly. We may
            ## want to revisit this on the next iteration of this code.
            if len(item.args) > 0 and isinstance(item.args[0], Models.Code):
              kwargs = {}
              kwargs['INDEX'] = str(i)
              kwargs['INDEX1'] = str(i+i)
              kwargs['CURRENT_ID'] = str(self.__nextId)
              kwargs['CURRENT_ID1'] = str(self.__nextId+1)
              kwargs['SCRIPT_DIR'] = self.runInfoDict['ScriptDir']
              kwargs['FRAMEWORK_DIR'] = self.runInfoDict['FrameworkDir']
              ## This will not be used since the Code will create a new
              ## directory for its specific files and will spawn a process there
              ## so we will let the Code fill that in. Note, the line below
              ## represents the WRONG directory for an instance of a code!
              ## It is however the correct directory for a MultiRun step
              ## -- DPM 5/4/17
              kwargs['WORKING_DIR'] = item.args[0].workingDir
              kwargs['BASE_WORKING_DIR'] = self.runInfoDict['WorkingDir']
              kwargs['METHOD'] = os.environ.get("METHOD","opt")
              kwargs['NUM_CPUS'] = str(self.runInfoDict['NumThreads'])
              item.args[3].update(kwargs)

            self.__running[i] = item
            self.__running[i].start()
            self.__running[i].trackTime('started')
            self.__nextId += 1
          else:
            break

    ## Repeat the same process above, only for the clientQueue
    emptySlots = [i for i,run in enumerate(self.__clientRunning) if run is None]
    if len(emptySlots) > 0 and len(self.__clientQueue) > 0:
      with self.__queueLock:
        for i in emptySlots:
          if len(self.__clientQueue) > 0:
            self.__clientRunning[i] = self.__clientQueue.popleft()
            self.__clientRunning[i].start()
            self.__clientRunning[i].trackTime('jobHandler_started')
            self.__nextId += 1
          else:
            break

  def cleanJobQueue(self):
    """
    Method that will remove finished jobs from the queue and place them into the
    finished queue to be read by some other thread.
    @ In, None
    @ Out, None
    """
    ## The code handling these two lists was the exact same, I have taken the
    ## liberty of condensing these loops into one and removing some of the
    ## redundant checks to make this code a bit simpler.
    for runList in [self.__running, self.__clientRunning]:
      for i,run in enumerate(runList):
        if run is not None and run.isDone():
          ## We should only need the lock if we are touching the finished queue
          ## which is cleared by the main thread. Again, the running queues
          ## should not be modified by the main thread, however they may inquire
          ## it by calling numRunning.
          with self.__queueLock:
            self.__finished.append(run)
            self.__finished[-1].trackTime('jobHandler_finished')
            runList[i] = None

  def setProfileJobs(self,profile=False):
    """
      Sets whether profiles for jobs are printed or not.
      @ In, profile, bool, optional, if True then print timings for jobs when they are garbage collected
      @ Out, None
    """
    self.__profileJobs = profile

  def startingNewStep(self):
    """
      Method to reset the __submittedJobs to an empty list.
      @ In, None
      @ Out, None
    """
    with self.__queueLock:
      self.__submittedJobs = []

  def shutdown(self):
    """
    This function will mark the job handler as done, so it can shutdown its
    polling thread.
    @ In, None
    @ Out, None
    """
    self.completed = True
    if _rayAvail and self.rayServer:
     ray.shutdown()


  def terminateAll(self):
    """
      Method to clear out the queue by killing all running processes.
      @ In, None
      @ Out, None
    """
    with self.__queueLock:
      for queue in [self.__queue, self.__clientQueue]:
        queue.clear()

      for runList in [self.__running, self.__clientRunning]:
        unfinishedRuns = [run for run in runList if run is not None]
        for run in unfinishedRuns:
          run.kill()

  def terminateJobs(self, ids):
    """
      Kills running jobs that match the given ids.
      @ In, ids, list(str), job prefixes to terminate
      @ Out, None
    """
    queues = [self.__queue, self.__clientQueue, self.__running, self.__clientRunning]
    with self.__queueLock:
      for q,queue in enumerate(queues):
        toRemove = []
        for job in queue:
          if job is not None and job.identifier in ids:
            # this assumes that each uniqueHandle only exists once in any queue anywhere
            ids.remove(job.identifier)
            toRemove.append(job)
        for job in toRemove:
          # for fixed-spot queues, need to replace job with None not remove
          if isinstance(queue,list):
            job.kill()
            queue[queue.index(job)] = None
          # for variable queues, can just remove the job
          else:
            queue.remove(job)
          self.raiseADebug('Terminated job "{}" by request.'.format(job.identifier))
    if len(ids):
      self.raiseADebug('Tried to remove some jobs but not found in any queues:',', '.join(ids))<|MERGE_RESOLUTION|>--- conflicted
+++ resolved
@@ -446,16 +446,12 @@
 
     ## Are there runs that need to be claimed? If so, then I cannot say I am
     ## done.
-<<<<<<< HEAD
+
     numFinished = len(self.getFinishedNoPop())
     print('*******************NoPop, len', numFinished)
     if numFinished != 0:
       print('--------------------------Not ready')
-=======
-    print('*--------*')
-    if len(self.getFinishedNoPop()) > 0:
-      print('getFinishedNoPop()')
->>>>>>> e367ca6c
+
       return False
 
     return True
@@ -575,12 +571,6 @@
         ExternalRunner objects) (if jobIdentifier is None), else the finished
         jobs matching the base case jobIdentifier
     """
-<<<<<<< HEAD
-    #removeFinished = True
-
-=======
-    finished = []
->>>>>>> e367ca6c
 
     ## If the user does not specify a jobIdentifier, then set it to the empty
     ## string because every job will match this starting string.
@@ -602,7 +592,7 @@
           continue
         ## check if the run belongs to a subgroup and in case
         if run.groupId in self.__batching:
-<<<<<<< HEAD
+
           # print('====> run.groupId in self.__batching: ' + str(run))
           if not run in self.__batching[run.groupId]['finished']:
             self.__batching[run.groupId]['finished'].append(run)
@@ -613,18 +603,6 @@
           print('====> run.groupId', str(run.groupId))
           print(self.__batching.keys())
 
-=======
-          print('====> run.groupId in self.__batching: ' + str(run))
-          print('====> run.groupId' + str(run.groupId))
-          if not run in self.__batching[run.groupId]['finished']:
-            self.__batching[run.groupId]['finished'].append(run)
-        else:
-          finished.append(run)
-          print('====> run.groupId NOT in self.__batching: ' + str(run))
-          print('====> run.groupId' + str(run.groupId))
-          print(self.__batching)
-        print('removeFinished: ' + str(removeFinished))
->>>>>>> e367ca6c
         if removeFinished:
           # print('====> removeFinished: ' + str(removeFinished))
           runsToBeRemoved.append(i)
@@ -633,7 +611,6 @@
 
       ## check if batches are ready to be returned
       for groupId in list(self.__batching.keys()):
-<<<<<<< HEAD
         if removeFinished:
           if len(self.__batching[groupId]['finished']) ==  self.__batching[groupId]['size']:
             # print(self.__batching[groupId]['ids'])
@@ -647,10 +624,7 @@
             raise IOError('+++++ batching is messed up ++++++')
           doneBatch = self.__batching[groupId]
           print('checking finished *******************************')
-=======
-        if len(self.__batching[groupId]['finished']) == self.__batching[groupId]['size']:
-          doneBatch = self.__batching.pop(groupId)
->>>>>>> e367ca6c
+
           finished.append(doneBatch['finished'])
           print('***doneBatch type:', type(finished[-1]), len(finished[-1]))
 
