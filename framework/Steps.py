# Copyright 2017 Battelle Energy Alliance, LLC
#
# Licensed under the Apache License, Version 2.0 (the "License");
# you may not use this file except in compliance with the License.
# You may obtain a copy of the License at
#
# http://www.apache.org/licenses/LICENSE-2.0
#
# Unless required by applicable law or agreed to in writing, software
# distributed under the License is distributed on an "AS IS" BASIS,
# WITHOUT WARRANTIES OR CONDITIONS OF ANY KIND, either express or implied.
# See the License for the specific language governing permissions and
# limitations under the License.
"""
Module containing the different type of step allowed
Step is called by simulation
"""
#for future compatibility with Python 3--------------------------------------------------------------
from __future__ import division, print_function, unicode_literals, absolute_import
#End compatibility block for Python 3----------------------------------------------------------------

#External Modules------------------------------------------------------------------------------------
import atexit
import time
import abc
import os
import sys
import pickle
import copy
import numpy as np
#import pickle as cloudpickle
import cloudpickle
#External Modules End--------------------------------------------------------------------------------

#Internal Modules------------------------------------------------------------------------------------
from EntityFactoryBase import EntityFactory
from BaseClasses import BaseEntity, InputDataUser
import Files
from utils import utils
from utils import InputData, InputTypes
import Models
from OutStreams import OutStreamBase
from DataObjects import DataObject
from Databases import Database
#Internal Modules End--------------------------------------------------------------------------------


#----------------------------------------------------------------------------------------------------
class Step(utils.metaclass_insert(abc.ABCMeta, BaseEntity, InputDataUser)):
  """
    This class implement one step of the simulation pattern.
    Usage:
    myInstance = Step()                                !Generate the instance
    myInstance.XMLread(xml.etree.ElementTree.Element)  !This method read the xml and perform all the needed checks
    myInstance.takeAstep()                             !This method perform the step
    --Internal chain [in square brackets methods that can be/must be overwritten]
    self.XMLread(xml)-->self._readMoreXML(xml)     -->[self._localInputAndChecks(xmlNode)]
    self.takeAstep() -->self_initializeStep()      -->[self._localInitializeStep()]
                     -->[self._localTakeAstepRun()]
                     -->self._endStepActions()
    --Other external methods--
    myInstance.whoAreYou()                 -see BaseType class-
    myInstance.myCurrentSetting()          -see BaseType class-
    myInstance.printMe()                   -see BaseType class-
    --Adding a new step subclass--
     **<MyClass> should inherit at least from Step or from another step already presents
     **DO NOT OVERRIDE any of the class method that are not starting with self.local*
     **ADD your class to the dictionary __InterfaceDict at the end of the module
    Overriding the following methods overriding unless you inherit from one of the already existing methods:
    self._localInputAndChecks(xmlNode)      : used to specialize the xml reading and the checks
    self._localGetInitParams()              : used to retrieve the local parameters and values to be printed
    self._localInitializeStep(inDictionary) : called after this call the step should be able the accept the call self.takeAstep(inDictionary):
    self._localTakeAstepRun(inDictionary)   : this is where the step happens, after this call the output is ready
  """

  def __init__(self, **kwargs):
    """
      Constructor
      @ In, None
      @ Out, None
    """
    super().__init__(**kwargs)
    self.parList    = []   # List of list [[role played in the step, class type, specialization, global name (user assigned by the input)]]
    self.sleepTime  = 0.005  # Waiting time before checking if a run is finished
    #If a step possess re-seeding instruction it is going to ask to the sampler to re-seed according
    #  re-seeding = a number to be used as a new seed
    #  re-seeding = 'continue' the use the already present random environment
    #If there is no instruction (self.initSeed = None) the sampler will reinitialize
    self.initSeed = None
    self._excludeFromModelValidation = ['SolutionExport']
    # how to handle failed runs. By default, the step fails.
    # If the attribute "repeatFailureRuns" is inputted, a certain number of repetitions are going to be performed
    self.failureHandling = {"fail":True, "repetitions":0, "perturbationFactor":0.0, "jobRepetitionPerformed":{}}
    self.printTag = 'STEPS'
    self._clearRunDir = None

  @classmethod
  def getInputSpecification(cls):
    """
      Method to get a reference to a class that specifies the input data for
      class cls.
      @ In, cls, the class for which we are retrieving the specification
      @ Out, inputSpecification, InputData.ParameterInput, class to use for
        specifying input of cls.
    """
    inputSpecification = super().getInputSpecification()
    inputSpecification.description = r"""
                       The \textbf{MultiRun} step allows the user to assemble the calculation flow of
                       an analysis that requires multiple ``runs'' of the same model.
                       This step is used, for example, when the input (space) of the model needs to be
                       perturbed by a particular sampling strategy.
                       The specifications of this type of step must be defined within a
                       \xmlNode{MultiRun} XML block."""

    inputSpecification.addParam("sleepTime", InputTypes.FloatType,
        descr='Determines the wait time between successive iterations within this step, in seconds.')
    inputSpecification.addParam("re-seeding", InputTypes.StringType, descr=r"""
              this optional
              attribute could be used to control the seeding of the random number generator (RNG).
              If inputted, the RNG can be reseeded. The value of this attribute
              can be: either 1) an integer value with the seed to be used (e.g. \xmlAttr{re-seeding} =
              ``20021986''), or 2) string value named ``continue'' where the RNG is not re-initialized""")
    inputSpecification.addParam("pauseAtEnd", InputTypes.StringType)
    inputSpecification.addParam("fromDirectory", InputTypes.StringType)
    inputSpecification.addParam("repeatFailureRuns", InputTypes.StringType)
    inputSpecification.addParam("clearRunDir", InputTypes.BoolType,
        descr=r"""indicates whether the run directory should be cleared (removed) before beginning
              the Step calculation. The run directory has the same name as the Step and is located
              within the WorkingDir. Note this directory is only used for Steps with certain Models,
              such as Code.
              \default{True}""")

    # for convenience, map subnodes to descriptions and loop through them
    subOptions = {'Input': 'Inputs to the step operation',
                  'Model': 'Entity containing the model to be executed',
                  'Sampler': 'Entity containing the sampling strategy',
                  'Output': 'Entity to store results of the step',
                  'Optimizer': 'Entity containing the optimization strategy',
                  'SolutionExport': 'Entity containing auxiliary output for the solution of this step',
                  'Function': 'Functional definition for use within this step',
                 }
    for stepPart, description in subOptions.items():
      stepPartInput = InputData.parameterInputFactory(stepPart,
                                                      contentType=InputTypes.StringType,
                                                      descr=description)
      stepPartInput.addParam("class", InputTypes.StringType, True)
      stepPartInput.addParam("type", InputTypes.StringType, True)
      inputSpecification.addSub(stepPartInput)

    return inputSpecification

  def _readMoreXML(self,xmlNode):
    """
      Handles the reading of all the XML describing the step
      Since step are not reused there will not be changes in the parameter describing the step after this reading
      @ In, xmlNode, xml.etree.ElementTree.Element, XML element node that represents the portion of the input that belongs to this Step class
      @ Out, None
    """
    paramInput = self.getInputSpecification()()
    paramInput.parseNode(xmlNode)
    self._handleInput(paramInput)

  def _handleInput(self, paramInput):
    """
      Function to handle the parsed paramInput for this class.
      @ In, paramInput, ParameterInput, the already parsed input.
      @ Out, None
    """
    printString = 'For step of type {0:15} and name {1:15} the attribute {3:10} has been assigned to a not understandable value {2:10}'
    self.raiseADebug('move this tests to base class when it is ready for all the classes')
    if 're-seeding' in paramInput.parameterValues:
      self.initSeed=paramInput.parameterValues['re-seeding']
      if self.initSeed.lower()   == "continue":
        self.initSeed  = "continue"
      else:
        try:
          self.initSeed  = int(self.initSeed)
        except:
          self.raiseAnError(IOError,printString.format(self.type,self.name,self.initSeed,'re-seeding'))
    if 'sleepTime' in paramInput.parameterValues:
      self.sleepTime = paramInput.parameterValues['sleepTime']
    self._clearRunDir = paramInput.parameterValues.get('clearRunDir', True)
    for child in paramInput.subparts:
      classType = child.parameterValues['class']
      classSubType = child.parameterValues['type']
      self.parList.append([child.getName(),classType,classSubType,child.value])

    self.pauseEndStep = False
    if 'pauseAtEnd' in paramInput.parameterValues:
      if utils.stringIsTrue(paramInput.parameterValues['pauseAtEnd']):
        self.pauseEndStep = True
      elif utils.stringIsFalse(paramInput.parameterValues['pauseAtEnd']):
        self.pauseEndStep = False
      else:
        self.raiseAnError(IOError,printString.format(self.type,self.name,paramInput.parameterValues['pauseAtEnd'],'pauseAtEnd'),
                                  'expected one of {}'.format(utils.boolThingsFull))
    if 'repeatFailureRuns' in paramInput.parameterValues:
      failureSettings = str(paramInput.parameterValues['repeatFailureRuns']).split("|")
      self.failureHandling['fail'] = False
      #failureSettings = str(xmlNode.attrib['repeatFailureRuns']).split("|")
      #if len(failureSettings) not in [1,2]: (for future usage)
      #  self.raiseAnError(IOError,'repeatFailureRuns format error. Expecting either the repetition number only ' +
      #                            'or the repetition number and the perturbation factor separated by "|" symbol')
      if len(failureSettings) != 1:
        self.raiseAnError(IOError,'repeatFailureRuns format error. Expecting the repetition number only ')
      self.failureHandling['repetitions'] = utils.intConversion(failureSettings[0])
      #if len(failureSettings) == 2:
      #  self.failureHandling['perturbationFactor'] = utils.floatConversion(failureSettings[1])
      if self.failureHandling['repetitions'] is None:
        self.raiseAnError(IOError,'In Step named '+self.name+' it was not possible to cast "repetitions" attribute into an integer!')
      #if self.failureHandling['perturbationFactor'] is None:
      #  self.raiseAnError(IOError,'In Step named '+self.name+' it was not possible to cast "perturbationFactor" attribute into a float!')
    self._localInputAndCheckParam(paramInput)
    if None in self.parList:
      self.raiseAnError(IOError,'A problem was found in  the definition of the step '+str(self.name))

  @abc.abstractmethod
  def _localInputAndCheckParam(self,paramInput):
    """
      Place here specialized reading, input consistency check and
      initialization of what will not change during the whole life of the object
      @ In, paramInput, ParameterInput, node that represents the portion of the input that belongs to this Step class
      @ Out, None
    """
    pass

  def getInitParams(self):
    """
      Exports a dictionary with the information that will stay constant during the existence of the instance of this class. Overloaded from BaseType
      This function is called from the base class to print some of the information inside the class.
      Whatever is permanent in the class and not inherited from the parent class should be mentioned here
      The information is passed back in the dictionary. No information about values that change during the simulation are allowed
      @ In, None
      @ Out, paramDict, dict, dictionary containing the parameter names as keys
        and each parameter's initial value as the dictionary values
    """
    paramDict = {}
    paramDict['Sleep time'  ] = str(self.sleepTime)
    paramDict['Initial seed'] = str(self.initSeed)
    for List in self.parList:
      paramDict[List[0]] = 'Class: '+str(List[1]) +' Type: '+str(List[2]) + '  Global name: '+str(List[3])
    paramDict.update(self._localGetInitParams())
    return paramDict

  @abc.abstractmethod
  def _localGetInitParams(self):
    """
      Place here a specialization of the exporting of what in the step is added to the initial parameters
      the printing format of paramDict is key: paramDict[key]
      @ In, None
      @ Out, paramDict, dict, dictionary containing the parameter names as keys
        and each parameter's initial value as the dictionary values
    """
    return {}

  def _initializeStep(self,inDictionary):
    """
      Method to initialize the current step.
      the job handler is restarted and re-seeding action are performed
      @ In, inDictionary, dict, the initialization dictionary
      @ Out, None
    """
    inDictionary['jobHandler'].startingNewStep()
    self.raiseADebug('jobHandler initialized')
    self._localInitializeStep(inDictionary)

  @abc.abstractmethod
  def _localInitializeStep(self,inDictionary):
    """
      This is the API for the local initialization of the children classes of step
      The inDictionary contains the instances for each possible role supported in the step (dictionary keywords) the instances of the objects in list if more than one is allowed
      The role of _localInitializeStep is to call the initialize method instance if needed
      Remember after each initialization to put:
      self.raiseADebug('for the role "+key+" the item of class '+inDictionary['key'].type+' and name '+inDictionary['key'].name+' has been initialized')
      @ In, inDictionary, dict, the initialization dictionary
      @ Out, None
    """
    pass

  @abc.abstractmethod
  def _localTakeAstepRun(self,inDictionary):
    """
      This is the API for the local run of a step for the children classes
      @ In, inDictionary, dict, contains the list of instances (see Simulation)
      @ Out, None
    """
    pass

  def _registerMetadata(self,inDictionary):
    """
      collects expected metadata keys and deliver them to output data objects
      @ In, inDictionary, dict, initialization dictionary
      @ Out, None
    """
    ## first collect them
    metaKeys = set()
    metaParams = dict()
    for role,entities in inDictionary.items():
      if isinstance(entities,list):
        for entity in entities:
          if hasattr(entity,'provideExpectedMetaKeys'):
            keys, params = entity.provideExpectedMetaKeys()
            metaKeys = metaKeys.union(keys)
            metaParams.update(params)
      else:
        if hasattr(entities,'provideExpectedMetaKeys'):
          keys, params = entities.provideExpectedMetaKeys()
          metaKeys = metaKeys.union(keys)
          metaParams.update(params)
    ## then give them to the output data objects
    for out in inDictionary['Output']+(inDictionary['TargetEvaluation'] if 'TargetEvaluation' in inDictionary else []):
      if 'addExpectedMeta' in dir(out):
        out.addExpectedMeta(metaKeys,metaParams)

  def _endStepActions(self,inDictionary):
    """
      This method is intended for performing actions at the end of a step
      @ In, inDictionary, dict, contains the list of instances (see Simulation)
      @ Out, None
    """
    if self.pauseEndStep:
      for i in range(len(inDictionary['Output'])):
        #if type(inDictionary['Output'][i]).__name__ not in ['str','bytes','unicode']:
        if inDictionary['Output'][i].type in ['OutStreamPlot']:
          inDictionary['Output'][i].endInstructions('interactive')

  def takeAstep(self,inDictionary):
    """
      This should work for everybody just split the step in an initialization and the run itself
      inDictionary[role]=instance or list of instance
      @ In, inDictionary, dict, contains the list of instances (see Simulation)
      @ Out, None
    """
    self.raiseAMessage('***  Beginning initialization ***')
    self._initializeStep(inDictionary)
    self.raiseAMessage('***    Initialization done    ***')
    self.raiseAMessage('***       Beginning run       ***')
    self._localTakeAstepRun(inDictionary)
    self.raiseAMessage('***       Run finished        ***')
    self.raiseAMessage('***     Closing the step      ***')
    self._endStepActions(inDictionary)
    self.raiseAMessage('***        Step closed        ***')
#
#
#
class SingleRun(Step):
  """
    This is the step that will perform just one evaluation
  """
  def __init__(self):
    """
      Constructor
      @ In, None
      @ Out, None
    """
    super().__init__()
    self.samplerType = 'Sampler'
    self.failedRuns = []
    self.lockedFileName = "ravenLocked.raven"
    self.printTag = 'STEP SINGLERUN'

  def _localInputAndCheckParam(self,paramInput):
    """
      Place here specialized reading, input consistency check and
      initialization of what will not change during the whole life of the object
      @ In, paramInput, ParameterInput, node that represents the portion of the input that belongs to this Step class
      @ Out, None
    """
    self.raiseADebug('the mapping used in the model for checking the compatibility of usage should be more similar to self.parList to avoid the double mapping below','FIXME')
    found     = 0
    rolesItem = []
    #collect model, other entries
    for index, parameter in enumerate(self.parList):
      if parameter[0]=='Model':
        found +=1
        modelIndex = index
      else:
        rolesItem.append(parameter[0])
    #test the presence of one and only one model
    if found > 1:
      self.raiseAnError(IOError,'Only one model is allowed for the step named '+str(self.name))
    elif found == 0:
      self.raiseAnError(IOError,'No model has been found for the step named '+str(self.name))
    #clarify run by roles
    roles      = set(rolesItem)
    if 'Optimizer' in roles:
      self.samplerType = 'Optimizer'
      if 'Sampler' in roles:
        self.raiseAnError(IOError, 'Only Sampler or Optimizer is alloweed for the step named '+str(self.name))
    #if single run, make sure model is an instance of Code class
    if self.type == 'SingleRun':
      if self.parList[modelIndex][2] != 'Code':
        self.raiseAnError(IOError,'<SingleRun> steps only support running "Code" model types!  Consider using a <MultiRun> step using a "Custom" sampler for other models.')
      if 'Optimizer' in roles or 'Sampler' in roles:
        self.raiseAnError(IOError,'<SingleRun> steps does not allow the usage of <Sampler> or <Optimizer>!  Consider using a <MultiRun> step.')
      if 'SolutionExport' in roles:
        self.raiseAnError(IOError,'<SingleRun> steps does not allow the usage of <SolutionExport>!  Consider using a <MultiRun> step with a <Sampler>/<Optimizer> that allows its usage.')
    #build entry list for verification of correct input types
    toBeTested = {}
    for role in roles:
      toBeTested[role]=[]
    for  myInput in self.parList:
      if myInput[0] in rolesItem:
        toBeTested[ myInput[0]].append({'class':myInput[1],'type':myInput[2]})
    #use the models static testing of roles compatibility
    for role in roles:
      if role not in self._excludeFromModelValidation:
        Models.validate(self.parList[modelIndex][2], role, toBeTested[role])
    self.raiseADebug('reactivate check on Input as soon as loadCsv gets out from the PostProcessor models!')
    if 'Output' not in roles:
      self.raiseAnError(IOError,'It is not possible a run without an Output!')

  def _localInitializeStep(self,inDictionary):
    """
      This is the API for the local initialization of the children classes of step
      The inDictionary contains the instances for each possible role supported in the step (dictionary keywords) the instances of the objects in list if more than one is allowed
      The role of _localInitializeStep is to call the initialize method instance if needed
      Remember after each initialization to put:
      self.raiseADebug('for the role "+key+" the item of class '+inDictionary['key'].type+' and name '+inDictionary['key'].name+' has been initialized')
      @ In, inDictionary, dict, the initialization dictionary
      @ Out, None
    """
    #Model initialization
    modelInitDict = {'Output':inDictionary['Output']}
    if 'SolutionExport' in inDictionary.keys():
      modelInitDict['SolutionExport'] = inDictionary['SolutionExport']
    if inDictionary['Model'].createWorkingDir:
      currentWorkingDirectory = os.path.join(inDictionary['jobHandler'].runInfoDict['WorkingDir'],
                                             inDictionary['jobHandler'].runInfoDict['stepName'])
      workingDirReady = False
      alreadyTried = False
      while not workingDirReady:
        try:
          os.mkdir(currentWorkingDirectory)
          workingDirReady = True
        except FileExistsError:
          if utils.checkIfPathAreAccessedByAnotherProgram(currentWorkingDirectory,3.0):
            self.raiseAWarning('directory '+ currentWorkingDirectory + ' is likely used by another program!!! ')
          if utils.checkIfLockedRavenFileIsPresent(currentWorkingDirectory,self.lockedFileName):
              self.raiseAnError(RuntimeError, self, "another instance of RAVEN is running in the working directory "+ currentWorkingDirectory+". Please check your input!")
          if self._clearRunDir and not alreadyTried:
            self.raiseAWarning(f'The calculation run directory {currentWorkingDirectory} already exists, ' +
                              'clearing existing files. This action can be disabled through the RAVEN Step input.')

            utils.removeDir(currentWorkingDirectory)
            alreadyTried = True
            continue
          else:
            if alreadyTried:
              self.raiseAWarning(f'The calculation run directory {currentWorkingDirectory} already exists, ' +
                                'and was not able to be removed. ' +
                                'Files present in this directory may be replaced, and error handling may not occur as expected.')
            else:
              self.raiseAWarning(f'The calculation run directory {currentWorkingDirectory} already exists. ' +
                                'Files present in this directory may be replaced, and error handling may not occur as expected.')
            workingDirReady = True
          # register function to remove the locked file at the end of execution
        atexit.register(utils.removeFile,os.path.join(currentWorkingDirectory,self.lockedFileName))
    inDictionary['Model'].initialize(inDictionary['jobHandler'].runInfoDict,inDictionary['Input'],modelInitDict)

    self.raiseADebug('for the role Model  the item of class {0:15} and name {1:15} has been initialized'.format(
      inDictionary['Model'].type,inDictionary['Model'].name))

    #Database initialization
    for i in range(len(inDictionary['Output'])):
      #if type(inDictionary['Output'][i]).__name__ not in ['str','bytes','unicode']:
      # if 'Database' in inDictionary['Output'][i].type:
      if isinstance(inDictionary['Output'][i], Database):
        inDictionary['Output'][i].initialize(self.name)
      elif isinstance(inDictionary['Output'][i], OutStreamBase):
        inDictionary['Output'][i].initialize(inDictionary)
      self.raiseADebug('for the role Output the item of class {0:15} and name {1:15} has been initialized'.format(inDictionary['Output'][i].type,inDictionary['Output'][i].name))
    self._registerMetadata(inDictionary)

  def _localTakeAstepRun(self,inDictionary):
    """
      This is the API for the local run of a step for the children classes
      @ In, inDictionary, dict, contains the list of instances (see Simulation)
      @ Out, None
    """
    jobHandler     = inDictionary['jobHandler']
    model          = inDictionary['Model'     ]
    sampler        = inDictionary.get(self.samplerType,None)
    inputs         = inDictionary['Input'     ]
    outputs        = inDictionary['Output'    ]

    # the input provided by a SingleRun is simply the file to be run.  model.run, however, expects stuff to perturb.
    # get an input to run -> different between SingleRun and PostProcessor runs
    # if self.type == 'SingleRun':
    #   newInput = model.createNewInput(inputs,'None',**{'SampledVars':{},'additionalEdits':{}})
    # else:
    #   newInput = inputs

    ## The single run should still collect its SampledVars for the output maybe?
    ## The problem here is when we call Code.collectOutput(), the sampledVars
    ## is empty... The question is where do we ultimately get this information
    ## the input object's input space or the desired output of the Output object?
    ## I don't think all of the outputs need to specify their domain, so I suppose
    ## this should default to all of the ones in the input? Is it possible to
    ## get an input field in the outputs variable that is not in the inputs
    ## variable defined above? - DPM 4/6/2017
    #empty dictionary corresponds to sampling data in MultiRun
    model.submit(inputs, None, jobHandler, **{'SampledVars':{'prefix':'None'},'additionalEdits':{}})
    while True:
      finishedJobs = jobHandler.getFinished()
      for finishedJob in finishedJobs:
        if finishedJob.getReturnCode() == 0:
          # if the return code is > 0 => means the system code crashed... we do not want to make the statistics poor => we discard this run
          for output in outputs:
            if not isinstance(output, OutStreamBase):
              model.collectOutput(finishedJob, output)
            else:
              output.addOutput()
        else:
          self.raiseADebug('the job "'+finishedJob.identifier+'" has failed.')
          if self.failureHandling['fail']:
            #add run to a pool that can be sent to the sampler later
            self.failedRuns.append(copy.copy(finishedJob))
          else:
            if finishedJob.identifier not in self.failureHandling['jobRepetitionPerformed']:
              self.failureHandling['jobRepetitionPerformed'][finishedJob.identifier] = 1
            if self.failureHandling['jobRepetitionPerformed'][finishedJob.identifier] <= self.failureHandling['repetitions']:
              # we re-add the failed job
              jobHandler.reAddJob(finishedJob)
              self.raiseAWarning('As prescribed in the input, trying to re-submit the job "'+
                                 finishedJob.identifier+'". Trial '+
                               str(self.failureHandling['jobRepetitionPerformed'][finishedJob.identifier]) +
                               '/'+str(self.failureHandling['repetitions']))
              self.failureHandling['jobRepetitionPerformed'][finishedJob.identifier] += 1
            else:
              #add run to a pool that can be sent to the sampler later
              self.failedRuns.append(copy.copy(finishedJob))
              self.raiseAWarning('The job "'+finishedJob.identifier+'" has been submitted '+
                                 str(self.failureHandling['repetitions'])+' times, failing all the times!!!')
      if jobHandler.isFinished() and len(jobHandler.getFinishedNoPop()) == 0:
        break
      time.sleep(self.sleepTime)
    if sampler is not None:
      sampler.handleFailedRuns(self.failedRuns)
    else:
      if len(self.failedRuns)>0:
        self.raiseAWarning('There were %i failed runs!' % len(self.failedRuns))

  def _localGetInitParams(self):
    """
      Place here a specialization of the exporting of what in the step is added to the initial parameters
      the printing format of paramDict is key: paramDict[key]
      @ In, None
      @ Out, paramDict, dict, dictionary containing the parameter names as keys
        and each parameter's initial value as the dictionary values
    """
    return {}
#
#
#

class MultiRun(SingleRun):
  """
    this class implements one step of the simulation pattern' where several runs are needed
  """
  def __init__(self):
    """
      Constructor
      @ In, None
      @ Out, None
    """
    super().__init__()
    self._samplerInitDict = {} #this is a dictionary that gets sent as key-worded list to the initialization of the sampler
    self.counter          = 0  #just an handy counter of the runs already performed
    self.printTag = 'STEP MULTIRUN'

  def _localInputAndCheckParam(self,paramInput):
    """
      Place here specialized reading, input consistency check and
      initialization of what will not change during the whole life of the object
      @ In, paramInput, ParameterInput, node that represents the portion of the input that belongs to this Step class
      @ Out, None
    """
    SingleRun._localInputAndCheckParam(self,paramInput)
    if self.samplerType not in [item[0] for item in self.parList]:
      self.raiseAnError(IOError,'It is not possible a multi-run without a sampler or optimizer!')

  def _initializeSampler(self,inDictionary):
    """
      Method to initialize the sampler
      @ In, inDictionary, dict, contains the list of instances (see Simulation)
      @ Out, None
    """
    if 'SolutionExport' in inDictionary.keys():
      self._samplerInitDict['solutionExport']=inDictionary['SolutionExport']

    inDictionary[self.samplerType].initialize(**self._samplerInitDict)
    self.raiseADebug('for the role of sampler the item of class '+inDictionary[self.samplerType].type+' and name '+inDictionary[self.samplerType].name+' has been initialized')
    self.raiseADebug('Sampler initialization dictionary: '+str(self._samplerInitDict))

  def _localInitializeStep(self,inDictionary):
    """
      This is the API for the local initialization of the children classes of step
      The inDictionary contains the instances for each possible role supported in the step (dictionary keywords) the instances of the objects in list if more than one is allowed
      The role of _localInitializeStep is to call the initialize method instance if needed
      Remember after each initialization to put:
      self.raiseADebug('for the role "+key+" the item of class '+inDictionary['key'].type+' and name '+inDictionary['key'].name+' has been initialized')
      @ In, inDictionary, dict, the initialization dictionary
      @ Out, None
    """
    SingleRun._localInitializeStep(self,inDictionary)
    # check that no input data objects are also used as outputs?
    for out in inDictionary['Output']:
      if out.type not in ['PointSet','HistorySet','DataSet']:
        continue
      for inp in inDictionary['Input']:
        if inp.type not in ['PointSet','HistorySet','DataSet']:
          continue
        if inp == out:
          self.raiseAnError(IOError,'The same data object should not be used as both <Input> and <Output> in the same MultiRun step! ' \
              + 'Step: "{}", DataObject: "{}"'.format(self.name,out.name))
    self.counter = 0
    self._samplerInitDict['externalSeeding'] = self.initSeed
    self._initializeSampler(inDictionary)
    #generate lambda function list to collect the output without checking the type
    self._outputCollectionLambda = []
    self._outputDictCollectionLambda = []
    # set up output collection lambdas
    for outIndex, output in enumerate(inDictionary['Output']):
      if not isinstance(output, OutStreamBase):
        if 'SolutionExport' in inDictionary.keys() and output.name == inDictionary['SolutionExport'].name:
          self._outputCollectionLambda.append((lambda x:None, outIndex))
          self._outputDictCollectionLambda.append((lambda x:None, outIndex))
        else:
          self._outputCollectionLambda.append( (lambda x: inDictionary['Model'].collectOutput(x[0],x[1]), outIndex) )
          self._outputDictCollectionLambda.append( (lambda x: inDictionary['Model'].collectOutputFromDict(x[0],x[1]), outIndex) )
      else:
        self._outputCollectionLambda.append((lambda x: x[1].addOutput(), outIndex))
        self._outputDictCollectionLambda.append((lambda x: x[1].addOutput(), outIndex))
    self._registerMetadata(inDictionary)
    self.raiseADebug('Generating input batch of size '+str(inDictionary['jobHandler'].runInfoDict['batchSize']))
    # set up and run the first batch of samples
    # FIXME this duplicates a lot of code from _locatTakeAstepRun, which should be consolidated
    # first, check and make sure the model is ready
    model = inDictionary['Model']
    if isinstance(model,Models.ROM):
      if not model.amITrained:
        model.raiseAnError(RuntimeError,'ROM model "%s" has not been trained yet, so it cannot be sampled!' %model.name+\
                                        ' Use a RomTrainer step to train it.')
    for inputIndex in range(inDictionary['jobHandler'].runInfoDict['batchSize']):
      if inDictionary[self.samplerType].amIreadyToProvideAnInput():
        try:
          newInput = self._findANewInputToRun(inDictionary[self.samplerType], inDictionary['Model'], inDictionary['Input'], inDictionary['Output'], inDictionary['jobHandler'])
          if newInput is not None:
            inDictionary["Model"].submit(newInput, inDictionary[self.samplerType].type, inDictionary['jobHandler'], **copy.deepcopy(inDictionary[self.samplerType].inputInfo))
            self.raiseADebug('Submitted input '+str(inputIndex+1))
        except utils.NoMoreSamplesNeeded:
          self.raiseAMessage('Sampler returned "NoMoreSamplesNeeded".  Continuing...')
  @profile
  def _localTakeAstepRun(self,inDictionary):
    """
      This is the API for the local run of a step for the children classes
      @ In, inDictionary, dict, contains the list of instances (see Simulation)
      @ Out, None
    """
    jobHandler = inDictionary['jobHandler']
    model      = inDictionary['Model'     ]
    inputs     = inDictionary['Input'     ]
    outputs    = inDictionary['Output'    ]
    sampler    = inDictionary[self.samplerType]
    # check to make sure model can be run
    ## first, if it's a ROM, check that it's trained
    if isinstance(model,Models.ROM):
      if not model.amITrained:
        model.raiseAnError(RuntimeError,'ROM model "%s" has not been trained yet, so it cannot be sampled!' %model.name+\
                                        ' Use a RomTrainer step to train it.')
    # run step loop
    while True:
      # collect finished jobs
      finishedJobs = jobHandler.getFinished()

      ##FIXME: THE BATCH STRATEGY IS TOO INTRUSIVE. A MORE ELEGANT WAY NEEDS TO BE FOUND (E.G. REALIZATION OBJECT)
      for finishedJobObjs in finishedJobs:
        # NOTE: HERE WE RETRIEVE THE JOBS. IF BATCHING, THE ELEMENT IN finishedJobs is a LIST
        #       WE DO THIS in this way because:
        #           in case of BATCHING, the finalizeActualSampling method MUST BE called ONCE/BATCH
        #           otherwise, the finalizeActualSampling method MUST BE called ONCE/job
        #FIXME: This method needs to be improved since it is very intrusise
        if type(finishedJobObjs).__name__ in 'list':
          finishedJobList = finishedJobObjs
          self.raiseADebug('BATCHING: Collecting JOB batch named "{}".'.format(finishedJobList[0].groupId))
        else:
          finishedJobList = [finishedJobObjs]
        for finishedJob in finishedJobList:
          finishedJob.trackTime('step_collected')
          # update number of collected runs
          self.counter +=1
          # collect run if it succeeded
          if finishedJob.getReturnCode() == 0:
            for myLambda, outIndex in self._outputCollectionLambda:
              myLambda([finishedJob,outputs[outIndex]])
              self.raiseADebug('Just collected job {j:^8} and sent to output "{o}"'
                              .format(j=finishedJob.identifier,
                                      o=inDictionary['Output'][outIndex].name))
          # pool it if it failed, before we loop back to "while True" we'll check for these again
          else:
            self.raiseADebug('the job "{}" has failed.'.format(finishedJob.identifier))
            if self.failureHandling['fail']:
              # is this sampler/optimizer able to handle failed runs? If not, add the failed run in the pool
              if not sampler.ableToHandelFailedRuns:
                #add run to a pool that can be sent to the sampler later
                self.failedRuns.append(copy.copy(finishedJob))
            else:
              if finishedJob.identifier not in self.failureHandling['jobRepetitionPerformed']:
                self.failureHandling['jobRepetitionPerformed'][finishedJob.identifier] = 1
              if self.failureHandling['jobRepetitionPerformed'][finishedJob.identifier] <= self.failureHandling['repetitions']:
                # we re-add the failed job
                jobHandler.reAddJob(finishedJob)
                self.raiseAWarning('As prescribed in the input, trying to re-submit the job "'+finishedJob.identifier+'". Trial '+
                                 str(self.failureHandling['jobRepetitionPerformed'][finishedJob.identifier]) +'/'+str(self.failureHandling['repetitions']))
                self.failureHandling['jobRepetitionPerformed'][finishedJob.identifier] += 1
              else:
                # is this sampler/optimizer able to handle failed runs? If not, add the failed run in the pool
                if not sampler.ableToHandelFailedRuns:
                  self.failedRuns.append(copy.copy(finishedJob))
                self.raiseAWarning('The job "'+finishedJob.identifier+'" has been submitted '+ str(self.failureHandling['repetitions'])+' times, failing all the times!!!')
            if sampler.ableToHandelFailedRuns:
              self.raiseAWarning('The sampler/optimizer "'+sampler.type+'" is able to handle failed runs!')
            #pop the failed job from the list
            finishedJobList.pop(finishedJobList.index(finishedJob))
        if type(finishedJobObjs).__name__ in 'list': # TODO: should be consistent, if no batching should batch size be 1 or 0 ?
          # if sampler claims it's batching, then only collect once, since it will collect the batch
          # together, not one-at-a-time
          # FIXME: IN HERE WE SEND IN THE INSTANCE OF THE FIRST JOB OF A BATCH
          # FIXME: THIS IS DONE BECAUSE CURRENTLY SAMPLERS/OPTIMIZERS RETRIEVE SOME INFO from the Runner instance but it can be
          # FIXME: dangerous if the sampler/optimizer requires info from each job. THIS MUST BE FIXED.
          sampler.finalizeActualSampling(finishedJobs[0][0],model,inputs)
        else:
          # sampler isn't intending to batch, so we send them in one-at-a-time as per normal
          for finishedJob in finishedJobList:
            # finalize actual sampler
            sampler.finalizeActualSampling(finishedJob,model,inputs)
        for finishedJob in finishedJobList:
          finishedJob.trackTime('step_finished')

        # terminate jobs as requested by the sampler, in case they're not needed anymore
        ## TODO is this a safe place to put this?
        ## If it's placed after adding new jobs and IDs are re-used i.e. for failed tests,
        ## -> then the new jobs will be killed if this is placed after new job submission!
        jobHandler.terminateJobs(sampler.getJobsToEnd(clear=True))

        # add new jobs, for DET-type samplers
        # put back this loop (do not take it away again. it is NEEDED for NOT-POINT samplers(aka DET)). Andrea
        # NOTE for non-DET samplers, this check also happens outside this collection loop
        if sampler.onlySampleAfterCollecting:
          self._addNewRuns(sampler, model, inputs, outputs, jobHandler, inDictionary)
      # END for each collected finished run ...
      ## If all of the jobs given to the job handler have finished, and the sampler
      ## has nothing else to provide, then we are done with this step.
      if jobHandler.isFinished() and not sampler.amIreadyToProvideAnInput():
        self.raiseADebug('Sampling finished with %d runs submitted, %d jobs running, and %d completed jobs waiting to be processed.' % (jobHandler.numSubmitted(),jobHandler.numRunning(),len(jobHandler.getFinishedNoPop())) )
        break
      if not sampler.onlySampleAfterCollecting:
        # NOTE for some reason submission outside collection breaks the DET
        # however, it is necessary i.e. batch sampling
        self._addNewRuns(sampler, model, inputs, outputs, jobHandler, inDictionary, verbose=False)
      time.sleep(self.sleepTime)
    # END while loop that runs the step iterations (collection and submission-for-DET)
    # if any collected runs failed, let the sampler treat them appropriately, and any other closing-out actions
    sampler.finalizeSampler(self.failedRuns)

  def _addNewRuns(self, sampler, model, inputs, outputs, jobHandler, inDictionary, verbose=True):
    """
      Checks for open spaces and adds new runs to jobHandler queue (via model.submit currently)
      @ In, sampler, Sampler, the sampler in charge of generating the sample
      @ In, model, Model, the model in charge of evaluating the sample
      @ In, inputs, object, the raven object used as the input in this step
        (i.e., a DataObject, File, or Database, I guess? Maybe these should all
        inherit from some base "Data" so that we can ensure a consistent
        interface for these?)
      @ In, outputs, object, the raven object used as the output in this step
        (i.e., a DataObject, File, or Database, I guess? Maybe these should all
        inherit from some base "Data" so that we can ensure a consistent
        interface for these?)
      @ In, jobHandler, object, the raven object used to handle jobs
      @ In, inDictionary, dict, additional step objects map
      @ In, verbose, bool, optional, if True print DEBUG statements
      @ Out, None
    """
    isEnsemble = isinstance(model, Models.EnsembleModel)
    ## In order to ensure that the queue does not grow too large, we will
    ## employ a threshold on the number of jobs the jobHandler can take,
    ## in addition, we cannot provide more jobs than the sampler can provide.
    ## So, we take the minimum of these two values.
    if verbose:
      self.raiseADebug('Testing if the sampler is ready to generate a new input')
    for _ in range(min(jobHandler.availability(isEnsemble), sampler.endJobRunnable())):
      if sampler.amIreadyToProvideAnInput():
        try:
          newInput = self._findANewInputToRun(sampler, model, inputs, outputs, jobHandler)
          if newInput is not None:
            model.submit(newInput, inDictionary[self.samplerType].type, jobHandler, **copy.deepcopy(sampler.inputInfo))
        except utils.NoMoreSamplesNeeded:
          self.raiseAMessage(' ... Sampler returned "NoMoreSamplesNeeded".  Continuing...')
          break
      else:
        if verbose:
          self.raiseADebug(' ... sampler has no new inputs currently.')
        break
    else:
      if verbose:
        self.raiseADebug(' ... no available JobHandler spots currently (or the Sampler is done.)')

  def _findANewInputToRun(self, sampler, model, inputs, outputs, jobHandler):
    """
      Repeatedly calls Sampler until a new run is found or "NoMoreSamplesNeeded" is raised.
      @ In, sampler, Sampler, the sampler in charge of generating the sample
      @ In, model, Model, the model in charge of evaluating the sample
      @ In, inputs, object, the raven object used as the input in this step
        (i.e., a DataObject, File, or Database, I guess? Maybe these should all
        inherit from some base "Data" so that we can ensure a consistent
        interface for these?)
      @ In, outputs, object, the raven object used as the output in this step
        (i.e., a DataObject, File, or Database, I guess? Maybe these should all
        inherit from some base "Data" so that we can ensure a consistent
        interface for these?)
      @ In, jobHandler, object, the raven object used to handle jobs
      @ Out, newInp, list, list containing the new inputs (or None if a restart)
    """
    #The value of "found" determines what the Sampler is ready to provide.
    #  case 0: a new sample has been discovered and can be run, and newInp is a new input list.
    #  case 1: found the input in restart, and newInp is a realization dictionary of data to use
    found, newInp = sampler.generateInput(model,inputs)
    if found == 1:
      kwargs = copy.deepcopy(sampler.inputInfo)
      # "submit" the finished run
      jobHandler.addFinishedJob(newInp, metadata=kwargs)
      return None
      # NOTE: we return None here only because the Sampler's "counter" is not correctly passed
      # through if we add several samples at once through the restart. If we actually returned
      # a Realization object from the Sampler, this would not be a problem. - talbpaul
    return newInp

#
#
#

class PostProcess(SingleRun):
  """
    This is an alternate name for SingleRun
  """

#
#
#
class RomTrainer(Step):
  """
    This step type is used only to train a ROM
  """
  def __init__(self):
    """
      Constructor
      @ In, None
      @ Out, None
    """
    super().__init__()
    self.printTag = 'STEP ROM TRAINER'

  def _localInputAndCheckParam(self,paramInput):
    """
      Place here specialized reading, input consistency check and
      initialization of what will not change during the whole life of the object
      @ In, paramInput, ParameterInput, node that represents the portion of the input that belongs to this Step class
      @ Out, None
    """
    if [item[0] for item in self.parList].count('Input')!=1:
      self.raiseAnError(IOError,'Only one Input and only one is allowed for a training step. Step name: '+str(self.name))
    if [item[0] for item in self.parList].count('Output')<1:
      self.raiseAnError(IOError,'At least one Output is need in a training step. Step name: '+str(self.name))
    for item in self.parList:
      if item[0]=='Output' and item[2] not in ['ROM']:
        self.raiseAnError(IOError,'Only ROM output class are allowed in a training step. Step name: '+str(self.name))

  def _localGetInitParams(self):
    """
      Place here a specialization of the exporting of what in the step is added to the initial parameters
      the printing format of paramDict is key: paramDict[key]
      @ In, None
      @ Out, paramDict, dict, dictionary containing the parameter names as keys
        and each parameter's initial value as the dictionary values
    """
    return {}

  def _localInitializeStep(self,inDictionary):
    """
      This is the API for the local initialization of the children classes of step
      The inDictionary contains the instances for each possible role supported in the step (dictionary keywords) the instances of the objects in list if more than one is allowed
      The role of _localInitializeStep is to call the initialize method instance if needed
      Remember after each initialization to put:
      self.raiseADebug('for the role "+key+" the item of class '+inDictionary['key'].type+' and name '+inDictionary['key'].name+' has been initialized')
      @ In, inDictionary, dict, the initialization dictionary
      @ Out, None
    """
    pass

  def _localTakeAstepRun(self,inDictionary):
    """
      This is the API for the local run of a step for the children classes
      @ In, inDictionary, dict, contains the list of instances (see Simulation)
      @ Out, None
    """
    #Train the ROM... It is not needed to add the trainingSet since it's already been added in the initialization method
    for ROM in inDictionary['Output']:
      ROM.train(inDictionary['Input'][0])
#
#
#
class IOStep(Step):
  """
    This step is used to extract or push information from/into a Database,
    or from a directory, or print out the data to an OutStream
  """
  def __init__(self):
    """
      Constructor
      @ In, None
      @ Out, None
    """
    super().__init__()
    self.printTag = 'STEP IOCOMBINED'
    self.fromDirectory = None

  def __getOutputs(self, inDictionary):
    """
      Utility method to get all the instances marked as Output
      @ In, inDictionary, dict, dictionary of all instances
      @ Out, outputs, list, list of Output instances
    """
    outputs         = []
    for out in inDictionary['Output']:
      if not isinstance(out, OutStreamBase):
        outputs.append(out)
    return outputs

  def _localInitializeStep(self,inDictionary):
    """
      This is the API for the local initialization of the children classes of step
      The inDictionary contains the instances for each possible role supported in the step (dictionary keywords) the instances of the objects in list if more than one is allowed
      The role of _localInitializeStep is to call the initialize method instance if needed
      Remember after each initialization to put:
      self.raiseADebug('for the role "+key+" the item of class '+inDictionary['key'].type+' and name '+inDictionary['key'].name+' has been initialized')
      @ In, inDictionary, dict, the initialization dictionary
      @ Out, None
    """
    # check if #inputs == #outputs
    # collect the outputs without outstreams
    outputs         = self.__getOutputs(inDictionary)
    databases       = set()
    self.actionType = []
    errTemplate = 'In Step "{name}": When the Input is {inp}, this step accepts only {okay} as Outputs, ' +\
                  'but received "{received}" instead!'
    if len(inDictionary['Input']) != len(outputs) and len(outputs) > 0:
      self.raiseAnError(IOError,'In Step named ' + self.name + \
          ', the number of Inputs != number of Outputs, and there are Outputs. '+\
          'Inputs: %i Outputs: %i'%(len(inDictionary['Input']),len(outputs)) )
    #determine if this is a DATAS->Database, Database->DATAS or both.
    # also determine if this is an invalid combination
    for i in range(len(outputs)):
      # from Database to ...
      if isinstance(inDictionary['Input'][i], Database):
        ## ... dataobject
        if isinstance(outputs[i], DataObject.DataObject):
          self.actionType.append('Database-dataObjects')
        ## ... anything else
        else:
          self.raiseAnError(IOError,errTemplate.format(name = self.name,
                                                       inp = 'Database',
                                                       okay = 'DataObjects',
                                                       received = inDictionary['Output'][i].type))
      # from DataObject to ...
      elif  isinstance(inDictionary['Input'][i], DataObject.DataObject):
        ## ... Database
        if isinstance(outputs[i], Database):
          self.actionType.append('dataObjects-Database')
        ## ... anything else
        else:
          self.raiseAnError(IOError,errTemplate.format(name = self.name,
                                                       inp = 'DataObjects',
                                                       okay = 'Database',
                                                       received = inDictionary['Output'][i].type))
      # from ROM model to ...
      elif isinstance(inDictionary['Input'][i], Models.ROM) or isinstance(inDictionary['Input'][i], Models.ExternalModel):
        # ... file
        if isinstance(outputs[i],Files.File):
          self.actionType.append('ROM-FILES')
        # ... data object
        elif isinstance(outputs[i], DataObject.DataObject):
          self.actionType.append('ROM-dataObjects')
        # ... anything else
        else:
          self.raiseAnError(IOError,errTemplate.format(name = self.name,
                                                       inp = 'ROM',
                                                       okay = 'Files or DataObjects',
                                                       received = inDictionary['Output'][i].type))
      # from File to ...
      elif isinstance(inDictionary['Input'][i],Files.File):
        # ... ROM
        if isinstance(outputs[i],Models.ROM) or isinstance(outputs[i],Models.ExternalModel):
          self.actionType.append('FILES-ROM')
        # ... dataobject
        elif isinstance(outputs[i],DataObject.DataObject):
          self.actionType.append('FILES-dataObjects')
        # ... anything else
        else:
          self.raiseAnError(IOError,errTemplate.format(name = self.name,
                                                       inp = 'Files',
                                                       okay = 'ROM',
                                                       received = inDictionary['Output'][i].type))
      # from anything else to anything else
      else:
        self.raiseAnError(IOError,
                          'In Step "{name}": This step accepts only {okay} as Input. Received "{received}" instead!'
                          .format(name = self.name,
                                  okay = 'Database, DataObjects, ROM, or Files',
                                  received = inDictionary['Input'][i].type))
    # check actionType for fromDirectory
    if self.fromDirectory and len(self.actionType) == 0:
      self.raiseAnError(IOError,'In Step named ' + self.name + '. "fromDirectory" attribute provided but not conversion action is found (remove this atttribute for OutStream actions only"')
    #Initialize all the Database outputs.
    for i in range(len(outputs)):
      #if type(outputs[i]).__name__ not in ['str','bytes','unicode']:
      if isinstance(inDictionary['Output'][i], Database):
        if outputs[i].name not in databases:
          databases.add(outputs[i].name)
          outputs[i].initialize(self.name)
          self.raiseADebug('for the role Output the item of class {0:15} and name {1:15} has been initialized'.format(outputs[i].type,outputs[i].name))

    #if have a fromDirectory and are a dataObjects-*, need to load data
    if self.fromDirectory:
      for i in range(len(inDictionary['Input'])):
        if self.actionType[i].startswith('dataObjects-'):
          inInput = inDictionary['Input'][i]
          filename = os.path.join(self.fromDirectory, inInput.name)
          inInput.load(filename, style='csv')

    #Initialize all the OutStreams
    for output in inDictionary['Output']:
      if isinstance(output, OutStreamBase):
        output.initialize(inDictionary)
        self.raiseADebug('for the role Output the item of class {0:15} and name {1:15} has been initialized'.format(output.type,output.name))
    # register metadata
    self._registerMetadata(inDictionary)

  def _localTakeAstepRun(self,inDictionary):
    """
      This is the API for the local run of a step for the children classes
      @ In, inDictionary, dict, contains the list of instances (see Simulation)
      @ Out, None
    """
    outputs = self.__getOutputs(inDictionary)
    for i in range(len(outputs)):
      if self.actionType[i] == 'Database-dataObjects':
        #inDictionary['Input'][i] is Database, outputs[i] is a DataObjects
        inDictionary['Input'][i].loadIntoData(outputs[i])
      elif self.actionType[i] == 'dataObjects-Database':
        #inDictionary['Input'][i] is a dataObjects, outputs[i] is Database
        outputs[i].saveDataToFile(inDictionary['Input'][i])

      elif self.actionType[i] == 'ROM-dataObjects':
        #inDictionary['Input'][i] is a ROM, outputs[i] is dataObject
        ## print information from the ROM to the data set or associated XML.
        romModel = inDictionary['Input'][i]
        # get non-pointwise data (to place in XML metadata of data object)
        ## TODO how can user ask for particular information?
        xml = romModel.writeXML(what='all')
        self.raiseADebug('Adding meta "{}" to output "{}"'.format(xml.getRoot().tag,outputs[i].name))
        outputs[i].addMeta(romModel.name, node = xml)
        # get pointwise data (to place in main section of data object)
        romModel.writePointwiseData(outputs[i])

      elif self.actionType[i] == 'ROM-FILES':
        #inDictionary['Input'][i] is a ROM, outputs[i] is Files
        ## pickle the ROM
        #check the ROM is trained first
        if isinstance(inDictionary['Input'][i],Models.ROM) and not inDictionary['Input'][i].amITrained:
          self.raiseAnError(RuntimeError,'Pickled rom "%s" was not trained!  Train it before pickling and unpickling using a RomTrainer step.' %inDictionary['Input'][i].name)
        fileobj = outputs[i]
        fileobj.open(mode='wb+')
        cloudpickle.dump(inDictionary['Input'][i],fileobj)
        fileobj.flush()
        fileobj.close()
      elif self.actionType[i] == 'FILES-ROM':
        #inDictionary['Input'][i] is a Files, outputs[i] is ROM
        ## unpickle the ROM
        fileobj = inDictionary['Input'][i]
        unpickledObj = pickle.load(open(fileobj.getAbsFile(),'rb+'))
<<<<<<< HEAD
        if not isinstance(unpickledObj,Models.ROM) and not isinstance(unpickledObj,Models.ExternalModel):
=======
        ## DEBUGG
        # the following will iteratively check the size of objects being unpickled
        # this is quite useful for finding memory crashes due to parallelism
        # so I'm leaving it here for reference
        # print('CHECKING SIZE OF', unpickledObj)
        # target = unpickledObj# .supervisedEngine.supervisedContainer[0]._macroSteps[2025]._roms[0]
        # print('CHECKING SIZES')
        # from utils.Debugging import checkSizesWalk
        # checkSizesWalk(target, 1, str(type(target)), tol=2e4)
        # print('*'*80)
        # crashme
        ## /DEBUGG
        if not isinstance(unpickledObj,Models.ROM):
>>>>>>> 40225f4c
          self.raiseAnError(RuntimeError,'Pickled object in "%s" is not a ROM.  Exiting ...' %str(fileobj))
        if isinstance(unpickledObj,Models.ROM) and not unpickledObj.amITrained:
          self.raiseAnError(RuntimeError,'Pickled rom "%s" was not trained!  Train it before pickling and unpickling using a RomTrainer step.' %unpickledObj.name)
<<<<<<< HEAD
        if isinstance(unpickledObj,Models.ROM):
          # save reseeding parameters from pickledROM
          loadSettings = outputs[i].initializationOptionDict
          # train the ROM from the unpickled object
          outputs[i].train(unpickledObj)
          # reseed as requested
          loadSettings['messageHandler'] = self.messageHandler
          outputs[i].setAdditionalParams(loadSettings)
        else:
          outputs[i].copyModel(unpickledObj)
=======
        # save reseeding parameters from pickledROM
        loadSettings = outputs[i].initializationOptionDict
        # train the ROM from the unpickled object
        outputs[i].train(unpickledObj)
        # reseed as requested
        outputs[i].setAdditionalParams(loadSettings)

>>>>>>> 40225f4c
      elif self.actionType[i] == 'FILES-dataObjects':
        #inDictionary['Input'][i] is a Files, outputs[i] is PointSet
        ## load a CSV from file
        infile = inDictionary['Input'][i]
        options = {'fileToLoad':infile}
        outputs[i].load(inDictionary['Input'][i].getPath(),'csv',**options)

      else:
        # unrecognized, and somehow not caught by the step reader.
        self.raiseAnError(IOError,"Unknown action type "+self.actionType[i])

    for output in inDictionary['Output']:
      if isinstance(output, OutStreamBase):
        output.addOutput()

  def _localGetInitParams(self):
    """
      Place here a specialization of the exporting of what in the step is added to the initial parameters
      the printing format of paramDict is key: paramDict[key]
      @ In, None
      @ Out, paramDict, dict, dictionary containing the parameter names as keys
        and each parameter's initial value as the dictionary values
    """
    paramDict = {}
    return paramDict # no inputs

  def _localInputAndCheckParam(self,paramInput):
    """
      Place here specialized reading, input consistency check and
      initialization of what will not change during the whole life of the object
      @ In, paramInput, ParameterInput, node that represents the portion of the input that belongs to this Step class
      @ Out, None
    """
    if 'fromDirectory' in paramInput.parameterValues:
      self.fromDirectory = paramInput.parameterValues['fromDirectory']



factory = EntityFactory('Step')
factory.registerAllSubtypes(Step)<|MERGE_RESOLUTION|>--- conflicted
+++ resolved
@@ -43,7 +43,6 @@
 from DataObjects import DataObject
 from Databases import Database
 #Internal Modules End--------------------------------------------------------------------------------
-
 
 #----------------------------------------------------------------------------------------------------
 class Step(utils.metaclass_insert(abc.ABCMeta, BaseEntity, InputDataUser)):
@@ -1089,9 +1088,7 @@
         ## unpickle the ROM
         fileobj = inDictionary['Input'][i]
         unpickledObj = pickle.load(open(fileobj.getAbsFile(),'rb+'))
-<<<<<<< HEAD
         if not isinstance(unpickledObj,Models.ROM) and not isinstance(unpickledObj,Models.ExternalModel):
-=======
         ## DEBUGG
         # the following will iteratively check the size of objects being unpickled
         # this is quite useful for finding memory crashes due to parallelism
@@ -1104,12 +1101,9 @@
         # print('*'*80)
         # crashme
         ## /DEBUGG
-        if not isinstance(unpickledObj,Models.ROM):
->>>>>>> 40225f4c
           self.raiseAnError(RuntimeError,'Pickled object in "%s" is not a ROM.  Exiting ...' %str(fileobj))
         if isinstance(unpickledObj,Models.ROM) and not unpickledObj.amITrained:
           self.raiseAnError(RuntimeError,'Pickled rom "%s" was not trained!  Train it before pickling and unpickling using a RomTrainer step.' %unpickledObj.name)
-<<<<<<< HEAD
         if isinstance(unpickledObj,Models.ROM):
           # save reseeding parameters from pickledROM
           loadSettings = outputs[i].initializationOptionDict
@@ -1120,15 +1114,6 @@
           outputs[i].setAdditionalParams(loadSettings)
         else:
           outputs[i].copyModel(unpickledObj)
-=======
-        # save reseeding parameters from pickledROM
-        loadSettings = outputs[i].initializationOptionDict
-        # train the ROM from the unpickled object
-        outputs[i].train(unpickledObj)
-        # reseed as requested
-        outputs[i].setAdditionalParams(loadSettings)
-
->>>>>>> 40225f4c
       elif self.actionType[i] == 'FILES-dataObjects':
         #inDictionary['Input'][i] is a Files, outputs[i] is PointSet
         ## load a CSV from file
