--- conflicted
+++ resolved
@@ -881,9 +881,7 @@
           params = self.ND_sampling_params[key]
           print('YYY params' + str(params))
           self.distDict[key].updateRNGParam(params)
-      rvsnum = self.distDict[key].rvs()
-<<<<<<< HEAD
-      
+      rvsnum = self.distDict[key].rvs() 
       #for i in range(len(rvsnum)):    
       #  print('rvsnum: ' + str(rvsnum[i]))
       
@@ -896,12 +894,6 @@
       #for kkey in key.strip().split(','):
       #  self.values[kkey] = copy.deepcopy(rvsnum)
       #  self.inputInfo['SampledVarsPb'][kkey] = self.distDict[key].pdf(self.values[kkey])
-      
-=======
-      for kkey in key.strip().split(','):
-        self.values[kkey] = rvsnum
-        self.inputInfo['SampledVarsPb'][kkey] = self.distDict[key].pdf(self.values[kkey])
->>>>>>> 0a144319
       #self.values[key] = self.distDict[key].rvs()
       #self.inputInfo['SampledVarsPb'][key] = self.distDict[key].cdf(self.values[key])
     
