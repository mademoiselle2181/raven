--- conflicted
+++ resolved
@@ -1543,11 +1543,7 @@
                 weight *= 1.0 - self.distDict[varName].cdf(midMinusValue)
         # ND variable
         else:
-<<<<<<< HEAD
           if self.variables2distributionsMapping[varName]['reducedDim']==1:    # to avoid double count of weight for ND distribution; I need to count only one variable instaed of N
-=======
-          if self.variables2distributionsMapping[varName]['dim']==1:    # to avoid double count of weight for ND distribution; I need to count only one variable instead of N
->>>>>>> 3a5f8491
             distName = self.variables2distributionsMapping[varName]['name']
             ndCoordinate=np.zeros(len(self.distributions2variablesMapping[distName]))
             dxs=np.zeros(len(self.distributions2variablesMapping[distName]))
@@ -1555,55 +1551,32 @@
             for var in self.distributions2variablesMapping[distName]:
               variable = utils.first(var.keys()).strip()
               position = utils.first(var.values())
-<<<<<<< HEAD
-              ndCoordinate[positionList.index(position)] = coordinates[variable.strip()]
-              if self.gridInfo[variable]=='CDF':
-                if coordinatesPlusOne[variable] != sys.maxsize and coordinatesMinusOne[variable] != -sys.maxsize:
-                  dxs[positionList.index(position)] = (self.distDict[variable].inverseMarginalDistribution(coordinatesPlusOne[variable],self.variables2distributionsMapping[variable]['dim']-1)
-                      - self.distDict[variable].inverseMarginalDistribution(coordinatesMinusOne[variable],self.variables2distributionsMapping[variable]['dim']-1))/2.0
-                if coordinatesMinusOne[variable] == -sys.maxsize:
-                  dxs[positionList.index(position)] = self.distDict[variable].inverseMarginalDistribution(coordinatesPlusOne[variable],self.variables2distributionsMapping[variable]['dim']-1) - coordinates[variable.strip()]
-                if coordinatesPlusOne[variable] == sys.maxsize:
-                  dxs[positionList.index(position)] = coordinates[variable.strip()] - self.distDict[variable].inverseMarginalDistribution(coordinatesMinusOne[variable],self.variables2distributionsMapping[variable]['dim']-1)
-              else:
-                if coordinatesPlusOne[variable] != sys.maxsize and coordinatesMinusOne[variable] != -sys.maxsize:
-                  dxs[positionList.index(position)] = (coordinatesPlusOne[variable] - coordinatesMinusOne[variable])/2.0
-                if coordinatesMinusOne[variable] == -sys.maxsize:
-                  dxs[positionList.index(position)] = coordinatesPlusOne[variable] - coordinates[variable.strip()]
-                if coordinatesPlusOne[variable] == sys.maxsize:
-                  dxs[positionList.index(position)] = coordinates[variable.strip()] - coordinatesMinusOne[variable]
-            self.inputInfo['ProbabilityWeight-'+varName.replace(",","!")] = self.distDict[varName].cellIntegral(ndCoordinate,dxs)
-            weight *= self.distDict[varName].cellIntegral(ndCoordinate,dxs)
-=======
               if self.gridInfo[variable]=='CDF':
                 if coordinatesPlusOne[variable] != sys.maxsize and coordinatesMinusOne[variable] != -sys.maxsize:
                   up   = self.distDict[variable].inverseMarginalDistribution(coordinatesPlusOne[variable] ,self.variables2distributionsMapping[variable]['dim']-1)
                   down = self.distDict[variable].inverseMarginalDistribution(coordinatesMinusOne[variable],self.variables2distributionsMapping[variable]['dim']-1)
-                  dxs[position-1] = (up - down)/2.0
-                  NDcoordinate[position-1] = coordinates[variable] - (coordinates[variable] - down)/2.0 + dxs[position-1]/2.0
+                  dxs[positionList.index(position)] = (up - down)/2.0
+                  ndCoordinate[positionList.index(position)] = coordinates[variable] - (coordinates[variable] - down)/2.0 + dxs[positionList.index(position)]/2.0
                 if coordinatesMinusOne[variable] == -sys.maxsize:
                   up = self.distDict[variable].inverseMarginalDistribution(coordinatesPlusOne[variable] ,self.variables2distributionsMapping[variable]['dim']-1)
-                  dxs[position-1] = (coordinates[variable.strip()]+up)/2.0 - self.distDict[varName].returnLowerBound(position-1)
-                  NDcoordinate[position-1] = ((coordinates[variable.strip()]+up)/2.0 + self.distDict[varName].returnLowerBound(position-1))/2.0
+                  dxs[positionList.index(position)] = (coordinates[variable.strip()]+up)/2.0 - self.distDict[varName].returnLowerBound(positionList.index(position))
+                  ndCoordinate[positionList.index(position)] = ((coordinates[variable.strip()]+up)/2.0 + self.distDict[varName].returnLowerBound(positionList.index(position)))/2.0
                 if coordinatesPlusOne[variable] == sys.maxsize:
                   down = self.distDict[variable].inverseMarginalDistribution(coordinatesMinusOne[variable],self.variables2distributionsMapping[variable]['dim']-1)
-                  dxs[position-1] = self.distDict[varName].returnUpperBound(position-1) - (coordinates[variable.strip()]+down)/2.0
-                  NDcoordinate[position-1] = (self.distDict[varName].returnUpperBound(position-1) + (coordinates[variable.strip()]+down)/2.0) /2.0
+                  dxs[positionList.index(position)] = self.distDict[varName].returnUpperBound(positionList.index(position)) - (coordinates[variable.strip()]+down)/2.0
+                  ndCoordinate[positionList.index(position)] = (self.distDict[varName].returnUpperBound(positionList.index(position)) + (coordinates[variable.strip()]+down)/2.0) /2.0
               else:
                 if coordinatesPlusOne[variable] != sys.maxsize and coordinatesMinusOne[variable] != -sys.maxsize:
-                  dxs[position-1] = (coordinatesPlusOne[variable] - coordinatesMinusOne[variable])/2.0
-                  NDcoordinate[position-1] = coordinates[variable.strip()] - (coordinates[variable.strip()]-coordinatesMinusOne[variable])/2.0 + dxs[position-1]/2.0
+                  dxs[positionList.index(position)] = (coordinatesPlusOne[variable] - coordinatesMinusOne[variable])/2.0
+                  ndCoordinate[positionList.index(position)] = coordinates[variable.strip()] - (coordinates[variable.strip()]-coordinatesMinusOne[variable])/2.0 + dxs[positionList.index(position)]/2.0
                 if coordinatesMinusOne[variable] == -sys.maxsize:
-                  dxs[position-1]          =  (coordinates[variable.strip()]+coordinatesPlusOne[variable])/2.0 - self.distDict[varName].returnLowerBound(position-1)
-                  NDcoordinate[position-1] = ((coordinates[variable.strip()]+coordinatesPlusOne[variable])/2.0 + self.distDict[varName].returnLowerBound(position-1))/2.0
+                  dxs[positionList.index(position)]          =  (coordinates[variable.strip()]+coordinatesPlusOne[variable])/2.0 - self.distDict[varName].returnLowerBound(positionList.index(position))
+                  ndCoordinate[positionList.index(position)] = ((coordinates[variable.strip()]+coordinatesPlusOne[variable])/2.0 + self.distDict[varName].returnLowerBound(positionList.index(position)))/2.0
                 if coordinatesPlusOne[variable] == sys.maxsize:
-                  dxs[position-1]          =  self.distDict[varName].returnUpperBound(position-1) - (coordinates[variable.strip()]+coordinatesMinusOne[variable])/2.0
-                  NDcoordinate[position-1] = (self.distDict[varName].returnUpperBound(position-1) + (coordinates[variable.strip()]+coordinatesMinusOne[variable])/2.0) /2.0
-            self.inputInfo['ProbabilityWeight-'+varName.replace(",","!")] = self.distDict[varName].cellIntegral(NDcoordinate,dxs)
-
-            weight *= self.distDict[varName].cellIntegral(NDcoordinate,dxs)
-
->>>>>>> 3a5f8491
+                  dxs[positionList.index(position)]          =  self.distDict[varName].returnUpperBound(positionList.index(position)) - (coordinates[variable.strip()]+coordinatesMinusOne[variable])/2.0
+                  ndCoordinate[positionList.index(position)] = (self.distDict[varName].returnUpperBound(positionList.index(position)) + (coordinates[variable.strip()]+coordinatesMinusOne[variable])/2.0) /2.0
+            self.inputInfo['ProbabilityWeight-'+varName.replace(",","!")] = self.distDict[varName].cellIntegral(ndCoordinate,dxs)
+            weight *= self.distDict[varName].cellIntegral(ndCoordinate,dxs)
       newpoint = tuple(self.values[key] for key in self.values.keys())
       if newpoint not in self.existing:
         found=True
