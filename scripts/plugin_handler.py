#!/usr/bin/env python
# Copyright 2017 Battelle Energy Alliance, LLC
#
# Licensed under the Apache License, Version 2.0 (the "License");
# you may not use this file except in compliance with the License.
# You may obtain a copy of the License at
#
# http://www.apache.org/licenses/LICENSE-2.0
#
# Unless required by applicable law or agreed to in writing, software
# distributed under the License is distributed on an "AS IS" BASIS,
# WITHOUT WARRANTIES OR CONDITIONS OF ANY KIND, either express or implied.
# See the License for the specific language governing permissions and
# limitations under the License.

## TODO update!
# This is a utility script to install a plugin in the RAVEN plugin directory
# It takes the following command line arguments
# -s, the plugin directory that needs to be installed
# -f, force the copy if the directory in the destination location already exists
# -z, print the framework directory
# to run the script use the following command:
#  python install_plugins -s path/to/plugin -f
import os
import sys
import time
import argparse
frameworkDir = os.path.join(os.path.dirname(__file__), '..', 'framework')
sys.path.append(frameworkDir)
from utils import xmlUtils

# python changed the import error in 3.6
if sys.version_info[0] == 3 and sys.version_info[1] >= 6:
  impErr = ModuleNotFoundError
else:
  impErr = ImportError

# python 2.X uses a different capitalization for configparser
try:
  import configparser
except impErr:
  import ConfigParser as configparser

# globals
ravenConfigName = '.ravenconfig.xml'
requiredDirs = ['src', 'doc', 'tests']
pluginTreeFile = os.path.abspath(os.path.join(os.path.dirname(__file__), '..', 'plugins', 'plugin_directory.xml'))

def checkValidPlugin(rawLoc):
  """
    Checks that the plugin at "loc" is a valid one.
    @ In, rawLoc, str, path to plugin (possibly relative)
    @ Out, okay, bool, whether the plugin looks fine
    @ Out, msgs, list(str), error messages collected during check.
    @ Out, loc, str, absolute path to plugin
  """
  okay = True
  msgs = []
  loc = os.path.abspath(os.path.expanduser(rawLoc))
  # check existence
  if not os.path.isdir(loc):
    okay = False
    msgs.append('Not a valid directory: {}'.format(loc))
  # only check structure if directory found
  if okay:
    # check for source, doc, tests dirs
    missing = []
    for needDir in requiredDirs:
      fullDir = os.path.join(loc, needDir)
      if not os.path.isdir(fullDir):
        missing.append(needDir)
    if missing:
      okay = False
      for m in missing:
        msgs.append('Required directory missing in {}: {}'.format(fullDir, m))

  return okay, msgs, loc

def writeNewPluginXML(name, location):
  """
    Writes plugin information to XML
    @ In, name, str, name of plugin
    @ In, location, str, directory of plugin
    @ Out, new, xml.etree.ElementTree.Element, new plugin information in xml
  """
  new = xmlUtils.newNode('plugin')
  new.append(xmlUtils.newNode('name', text=name))
  new.append(xmlUtils.newNode('location', text=location))
  # TODO read a config file IN THE PLUGIN to determine what nodes it should include
  ## for example, executable, default excluded dirs, etc
  new.append(xmlUtils.newNode('exclude'))
  return new

def updatePluginXML(root, name, location):
  """
    Update an existing plugin entry with new information
    @ In, root, xml.etree.ElementTree.Element, root of plugin tree
    @ In, name, str, name of plugin
    @ In, location, str, location of plugin on disk
    @ Out, match, xml.etree.ElementTree.Element, updated element
  """
  match = root.findall('./plugin/[name=\'{}\']'.format(name))[0]
  oldPath = match.find('location').text
  # nothing to do if old path and new path are the same!
  if oldPath != location:
    # TODO overwrite or not as an option?
    print('Updating existing location of plugin "{}" from "{}" to "{}"'.format(name, oldPath, location))
    match.find('location').text = location
  return match

def tellPluginAboutRaven(loc):
  """
    Informs plugin about raven framework location
    @ In, loc, str, location of plugin
    @ Out, ravenLoc, str, location of raven
  """
  # check for config file; load up a root element either way
  configFile = os.path.join(loc, ravenConfigName)
  if os.path.isfile(configFile):
    print(configFile)
    root, _ = xmlUtils.loadToTree(configFile)
  else:
    root = xmlUtils.newNode('RavenConfig')
  # add raven information
  ravenLoc = root.find('FrameworkLocation')
  if ravenLoc is None:
    ravenLoc = xmlUtils.newNode('FrameworkLocation')
    root.append(ravenLoc)
<<<<<<< HEAD
  location = os.path.abspath(os.path.expanduser(frameworkDir))
  if ravenLoc.text.strip() != location:
    # we write only in case the location is either different or the file
    # is not present (so, only one processor in case of RAVENrunningRAVEN
    # will write the file if not present)
    ravenLoc.text = os.path.abspath(os.path.expanduser(frameworkDir))
=======
  ravenFrameworkLoc = os.path.abspath(os.path.expanduser(frameworkDir))
  if ravenLoc.text != ravenFrameworkLoc:
    ravenLoc.text = ravenFrameworkLoc
>>>>>>> 5377394c
    xmlUtils.toFile(configFile, root)
  return ravenLoc.text

def loadPluginTree():
  """
    Loads the plugin information XML tree
    @ In, None
    @ Out, pluginTreeFile, str, location and name of tree file
    @ Out, root, xml.etree.ElementTree.Element, root of plugin info tree
  """
  # load sources
  print(pluginTreeFile)
  if os.path.isfile(pluginTreeFile):
    root, _ = xmlUtils.loadToTree(pluginTreeFile)
  else:
    root = xmlUtils.newNode('plugins')
  return pluginTreeFile, root

def writePluginTree(destination, root):
  """
    Writes plugin info tree to file
    @ In, destination, string, where to write file to
    @ In, root, xml.etree.ElementTree.Element, element to write
    @ Out, None
  """
  xmlUtils.toFile(destination, root, pretty=True)

def getInstalledPlugins():
  """
    Provide a list of installed plugins.
    @ In, None
    @ Out, list((str, loc)), list of installed plugin names and locations
  """
  _, root = loadPluginTree()
  return [(x.find('name').text.strip(), x.find('location').text.strip()) for x in root.findall('./plugin')]

def getPluginLocation(name):
  """
    Return location of named plugin.
    @ In, name, str, name of plugin
    @ Out, loc, str, location of plugin
  """
  _, root = loadPluginTree()
  plugin = root.find('./plugin/[name=\'{}\']'.format(name))
  if plugin is not None:
    return plugin.find('location').text
  return None

if __name__ == '__main__':
  parser = argparse.ArgumentParser(prog="RAVEN Plugin Handler",
                                   description="Plugin management tool for RAVEN")
  # for now, the only use is to request a location, so we make that the arugment
  # -> this is used in the run_tests script to find test dirs
  #parser.add_argument('loc', dest='pluginLocReq', required=True, default=None, metavar='plugin_name',
  parser.add_argument('-f', '--find', dest='loc', default=None, metavar='plugin_name',
                      help='provides location of requested plugin')
  parser.add_argument('-l', '--list', dest='list', action='store_true',
                      help='lists installed plugins')
  parser.add_argument('-z', '--framework-dir', dest='framework_dir',
                      action='store_true', help='prints framework directory')

  # no arguments? get some help!
  if len(sys.argv) == 1:
    parser.print_help()
    sys.exit(1)

  args = parser.parse_args()
  if args.framework_dir:
    print(os.path.abspath(frameworkDir))
  # plugins list
  doList = args.list
  if doList:
    plugins = getInstalledPlugins()
    print(' '.join(p[0] for p in plugins))
  # plugin location
  requested = args.loc
  if args.loc:
    loc = getPluginLocation(requested)
    if loc is None:
      raise KeyError('Plugin "{}" not installed!'.format(requested))
    print(loc)<|MERGE_RESOLUTION|>--- conflicted
+++ resolved
@@ -126,18 +126,12 @@
   if ravenLoc is None:
     ravenLoc = xmlUtils.newNode('FrameworkLocation')
     root.append(ravenLoc)
-<<<<<<< HEAD
-  location = os.path.abspath(os.path.expanduser(frameworkDir))
-  if ravenLoc.text.strip() != location:
+  ravenFrameworkLoc = os.path.abspath(os.path.expanduser(frameworkDir))
+  if ravenLoc.text != ravenFrameworkLoc:
     # we write only in case the location is either different or the file
     # is not present (so, only one processor in case of RAVENrunningRAVEN
-    # will write the file if not present)
-    ravenLoc.text = os.path.abspath(os.path.expanduser(frameworkDir))
-=======
-  ravenFrameworkLoc = os.path.abspath(os.path.expanduser(frameworkDir))
-  if ravenLoc.text != ravenFrameworkLoc:
+    # will write the file if not present
     ravenLoc.text = ravenFrameworkLoc
->>>>>>> 5377394c
     xmlUtils.toFile(configFile, root)
   return ravenLoc.text
 
