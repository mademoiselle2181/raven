--- conflicted
+++ resolved
@@ -358,8 +358,7 @@
 
     </Steps>
 
-<<<<<<< HEAD
-    <Datas>
+    <DataObjects>
         <TimePointSet name="dummyIN"><Input>x1,x2</Input><Output>OutputPlaceHolder</Output></TimePointSet>
         <TimePointSet name='Utests' ><Input>x1,x2</Input><Output>ans</Output></TimePointSet>
         <TimePointSet name='Usolns' ><Input>x1,x2</Input><Output>ans</Output></TimePointSet>
@@ -377,79 +376,7 @@
         <TimePointSet name='Tsolns' ><Input>x1,x2</Input><Output>ans</Output></TimePointSet>
         <TimePointSet name='Etests' ><Input>x1,x2</Input><Output>ans</Output></TimePointSet>
         <TimePointSet name='Esolns' ><Input>x1,x2</Input><Output>ans</Output></TimePointSet>
-    </Datas>
-=======
-    <DataObjects>
-        <TimePointSet name="dummyIN">
-            <Input>x1,x2</Input>
-            <Output>OutputPlaceHolder</Output>
-        </TimePointSet>
-        <TimePointSet name='Utests'>
-            <Input>x1,x2</Input>
-            <Output>ans</Output>
-        </TimePointSet>
-        <TimePointSet name='Usolns'>
-            <Input>x1,x2</Input>
-            <Output>ans</Output>
-        </TimePointSet>
-        <TimePointSet name='UCtests'>
-            <Input>x1,x2</Input>
-            <Output>ans</Output>
-        </TimePointSet>
-        <TimePointSet name='UCsolns'>
-            <Input>x1,x2</Input>
-            <Output>ans</Output>
-        </TimePointSet>
-        <TimePointSet name='Ntests'>
-            <Input>x1,x2</Input>
-            <Output>ans</Output>
-        </TimePointSet>
-        <TimePointSet name='Nsolns'>
-            <Input>x1,x2</Input>
-            <Output>ans</Output>
-        </TimePointSet>
-        <TimePointSet name='Gtests'>
-            <Input>x1,x2</Input>
-            <Output>ans</Output>
-        </TimePointSet>
-        <TimePointSet name='Gsolns'>
-            <Input>x1,x2</Input>
-            <Output>ans</Output>
-        </TimePointSet>
-        <TimePointSet name='Btests'>
-            <Input>x1,x2</Input>
-            <Output>ans</Output>
-        </TimePointSet>
-        <TimePointSet name='Bsolns'>
-            <Input>x1,x2</Input>
-            <Output>ans</Output>
-        </TimePointSet>
-        <TimePointSet name='BNtests'>
-            <Input>x1,x2</Input>
-            <Output>ans</Output>
-        </TimePointSet>
-        <TimePointSet name='BNsolns'>
-            <Input>x1,x2</Input>
-            <Output>ans</Output>
-        </TimePointSet>
-        <TimePointSet name='Ttests'>
-            <Input>x1,x2</Input>
-            <Output>ans</Output>
-        </TimePointSet>
-        <TimePointSet name='Tsolns'>
-            <Input>x1,x2</Input>
-            <Output>ans</Output>
-        </TimePointSet>
-        <TimePointSet name='Etests'>
-            <Input>x1,x2</Input>
-            <Output>ans</Output>
-        </TimePointSet>
-        <TimePointSet name='Esolns'>
-            <Input>x1,x2</Input>
-            <Output>ans</Output>
-        </TimePointSet>
     </DataObjects>
->>>>>>> 9d9ab705
 
     <OutStreamManager>
         <Print name='Udump' ><type>csv</type><source>Utests</source></Print>
