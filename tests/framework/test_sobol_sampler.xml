--- conflicted
+++ resolved
@@ -7,23 +7,15 @@
     </RunInfo>
 
     <Steps>
-<<<<<<< HEAD
         <MultiRun name='make' pauseAtEnd='false'>
-            <Input   class='DataObjects'            type='TimePointSet'>dummyIN</Input>
-            <Model   class='Models'           type='Dummy'       >MyDummy</Model>
-            <Sampler class='Samplers'         type='Sobol'       >sobol</Sampler>
-            <Output  class='DataObjects'            type='TimePointSet'>solns</Output>
-=======
-        <MultiRun name='make' pauseAtEnd='False'>
-            <Sampler class='Samplers'         type='Sobol'       >sobol</Sampler>
-            <Input   class='DataObjects'            type='PointSet'>dummyIN</Input>
-            <Model   class='Models'           type='Dummy'       >MyDummy</Model>
-            <Output  class='DataObjects'            type='PointSet'>solns</Output>
->>>>>>> 02f76db1
+            <Input   class='DataObjects' type='PointSet'>dummyIN</Input>
+            <Model   class='Models'      type='Dummy'   >MyDummy</Model>
+            <Sampler class='Samplers'    type='Sobol'   >sobol</Sampler>
+            <Output  class='DataObjects' type='PointSet'>solns</Output>
         </MultiRun>
         <IOStep name='print'>
-            <Input   class='DataObjects'            type='PointSet'>solns</Input>
-            <Output  class='OutStreamManager' type='Print'       >dump</Output>
+            <Input   class='DataObjects'      type='PointSet'>solns</Input>
+            <Output  class='OutStreamManager' type='Print'   >dump</Output>
         </IOStep>
     </Steps>
 
