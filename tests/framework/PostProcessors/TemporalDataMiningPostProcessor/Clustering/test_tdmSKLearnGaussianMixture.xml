<<<<<<< HEAD
<?xml version="1.0" ?>
<Simulation verbosity="silent">
  <RunInfo>
    <WorkingDir>GaussianMixture</WorkingDir>
    <Sequence>readIn,pp1,writeOut</Sequence>
    <batchSize>100</batchSize>
  </RunInfo>

  <Files>
    <Input name="rawDataFile">../SKLearnData/BB_dump.csv</Input>
  </Files>

  <Models>
    <PostProcessor name="GaussianMixture1" subType="DataMining">
      <KDD labelFeature="labels" lib="SciKitLearn">
        <SKLtype>mixture|GMM</SKLtype>
        <Features>x1,x2</Features>
        <covariance_type>full</covariance_type>
        <random_state>0</random_state>
        <n_components>3</n_components>
        <n_iter>10000</n_iter>
        <init_params>wc</init_params>
      </KDD>
      <pivotParameter>Time</pivotParameter>
    </PostProcessor>
  </Models>

  <Steps>
    <IOStep name="readIn" pauseAtEnd="True">
      <Input class="Files" type="">rawDataFile</Input>
      <Output class="DataObjects" type="HistorySet">mData</Output>
    </IOStep>
    <PostProcess name="pp1" pauseAtEnd="True">
      <Input class="DataObjects" type="HistorySet">mData</Input>
      <Model class="Models" type="PostProcessor">GaussianMixture1</Model>
      <SolutionExport class="DataObjects" type="HistorySet">clusterInfo</SolutionExport>
      <Output class="DataObjects" type="HistorySet">mData</Output>
      <Output class="OutStreams" type="Print">dummy</Output>
    </PostProcess>
    <IOStep name="writeOut" pauseAtEnd="True">
      <Input class="DataObjects" type="HistorySet">mData</Input>
      <Input class="DataObjects" type="HistorySet">clusterInfo</Input>
      <Output class="OutStreams" type="Plot">plotRawData</Output>
      <Output class="OutStreams" type="Plot">plotPPDataLabel</Output>
      <Output class="OutStreams" type="Plot">plotPPDataCentroid</Output>
      <Output class="OutStreams" type="Print">centroid</Output>
    </IOStep>
  </Steps>

  <OutStreams>
    <Print name="dummy">
      <type>csv</type>
      <source>mData</source>
    </Print>
    <Print name="centroid">
      <type>csv</type>
      <source>clusterInfo</source>
    </Print>
    <Plot dim="2" name="plotRawData" overwrite="True">
      <plotSettings>
        <gridSpace>2 1</gridSpace>
        <plot>
          <type>line</type>
          <x>mData|Output|Time</x>
          <y>mData|Output|x1</y>
          <interpPointsX>300</interpPointsX>
          <gridLocation>
            <x>0</x>
            <y>0</y>
          </gridLocation>
          <xlabel>Time</xlabel>
          <ylabel>x1</ylabel>
        </plot>
        <plot>
          <type>line</type>
          <x>mData|Output|Time</x>
          <y>mData|Output|x2</y>
          <interpPointsX>300</interpPointsX>
          <gridLocation>
            <x>1</x>
            <y>0</y>
          </gridLocation>
          <xlabel>Time</xlabel>
          <ylabel>x2</ylabel>
        </plot>
      </plotSettings>
      <actions>
        <how>png</how>
      </actions>
    </Plot>
    <Plot dim="2" name="plotPPDataLabel" overwrite="True">
      <plotSettings>
        <plot>
          <type>line</type>
          <x>mData|Output|Time</x>
          <y>mData|Output|labels</y>
          <interpPointsX>300</interpPointsX>
        </plot>
      </plotSettings>
      <actions>
        <how>png</how>
      </actions>
    </Plot>
    <Plot dim="2" name="plotPPDataCentroid" overwrite="True">
      <plotSettings>
        <gridSpace>2 1</gridSpace>
        <plot>
          <type>line</type>
          <x>clusterInfo|Output|Time</x>
          <y>clusterInfo|Output|x1</y>
          <interpPointsX>300</interpPointsX>
          <gridLocation>
            <x>0</x>
            <y>0</y>
          </gridLocation>
          <xlabel>Time</xlabel>
          <ylabel>x1</ylabel>
        </plot>
        <plot>
          <type>line</type>
          <x>clusterInfo|Output|Time</x>
          <y>clusterInfo|Output|x2</y>
          <interpPointsX>300</interpPointsX>
          <gridLocation>
            <x>1</x>
            <y>0</y>
          </gridLocation>
          <xlabel>Time</xlabel>
          <ylabel>x2</ylabel>
        </plot>
      </plotSettings>
      <actions>
        <how>png</how>
      </actions>
    </Plot>
  </OutStreams>

  <DataObjects>
    <HistorySet name="clusterInfo">
      <Input>labels</Input>
      <Output>Time,x1,x2</Output>
    </HistorySet>
    <HistorySet name="mData">
      <Input>n</Input>
      <Output>Time,x1,x2</Output>
    </HistorySet>
  </DataObjects>

</Simulation>
=======
<?xml version="1.0" ?>
<Simulation verbosity="silent">

  <RunInfo>
    <WorkingDir>GaussianMixture</WorkingDir>
    <Sequence>readIn,pp1,writeOut</Sequence>
    <batchSize>100</batchSize>
  </RunInfo>

  <Files>
    <Input name="rawDataFile">../SKLearnData/BB_dump.csv</Input>
  </Files>

  <Models>
    <PostProcessor name='GaussianMixture1' subType='DataMining'>
      <KDD lib='SciKitLearn' labelFeature='labels'>
        <SKLtype>mixture|GMM</SKLtype>
        <Features>x1,x2</Features>
        <covariance_type>full</covariance_type>
        <random_state>0</random_state>
        <n_components>3</n_components>
        <n_iter>10000</n_iter>
        <init_params>wc</init_params>
      </KDD>
      <pivotParameter>Time</pivotParameter>
    </PostProcessor>
  </Models>

  <Steps>
    <IOStep name='readIn' pauseAtEnd='True'>
      <Input  class='Files'       type=''          >rawDataFile</Input>
      <Output class='DataObjects' type='HistorySet'>mData</Output>
    </IOStep>

    <PostProcess name='pp1' pauseAtEnd='True'>
      <Input          class='DataObjects' type='HistorySet'   >mData</Input>
      <Model          class='Models'      type='PostProcessor'>GaussianMixture1</Model>
      <SolutionExport class="DataObjects" type="HistorySet"   >clusterInfo</SolutionExport>
      <Output         class='DataObjects' type='HistorySet'   >mData</Output>
      <Output         class='OutStreams'  type='Print'        >dummy</Output>
    </PostProcess>

    <IOStep name='writeOut' pauseAtEnd='True'>
      <Input  class='DataObjects' type='HistorySet'>mData</Input>
      <Input  class='DataObjects' type='HistorySet'>clusterInfo</Input>
      <Output class='OutStreams'  type='Plot'      >plotRawData</Output>
      <Output class='OutStreams'  type='Plot'      >plotPPDataLabel</Output>
      <Output class='OutStreams'  type='Plot'      >plotPPDataCentroid</Output>
      <Output class='OutStreams'  type='Print'     >centroid</Output>
    </IOStep>
  </Steps>

  <OutStreams>
    <Print name='dummy'>
      <type>csv</type>
      <source>mData</source>
    </Print>

    <Print name='centroid'>
      <type>csv</type>
      <source>clusterInfo</source>
    </Print>

    <Plot  name="plotRawData" overwrite="True" >
      <plotSettings>
        <gridSpace>2 1</gridSpace>
        <plot>
          <type>line</type>
          <x>mData|Output|Time</x>
          <y>mData|Output|x1</y>
          <interpPointsX>300</interpPointsX>
          <gridLocation>
            <x>0</x>
            <y>0</y>
          </gridLocation>
          <xlabel>Time</xlabel>
          <ylabel>x1</ylabel>
        </plot>
        <plot>
          <type>line</type>
          <x>mData|Output|Time</x>
          <y>mData|Output|x2</y>
          <interpPointsX>300</interpPointsX>
          <gridLocation>
            <x>1</x>
            <y>0</y>
          </gridLocation>
          <xlabel>Time</xlabel>
          <ylabel>x2</ylabel>
        </plot>
      </plotSettings>
      <actions>
        <how>png</how>
      </actions>
    </Plot>

    <Plot  name="plotPPDataLabel" overwrite="True" >
      <plotSettings>
        <plot>
          <type>line</type>
          <x>mData|Output|Time</x>
          <y>mData|Output|labels</y>
          <interpPointsX>300</interpPointsX>
        </plot>
      </plotSettings>
      <actions>
        <how>png</how>
      </actions>
    </Plot>

    <Plot  name="plotPPDataCentroid" overwrite="True" >
      <plotSettings>
        <gridSpace>2 1</gridSpace>
        <plot>
          <type>line</type>
          <x>clusterInfo|Output|Time</x>
          <y>clusterInfo|Output|x1</y>
          <interpPointsX>300</interpPointsX>
          <gridLocation>
            <x>0</x>
            <y>0</y>
          </gridLocation>
          <xlabel>Time</xlabel>
          <ylabel>x1</ylabel>
        </plot>
        <plot>
          <type>line</type>
          <x>clusterInfo|Output|Time</x>
          <y>clusterInfo|Output|x2</y>
          <interpPointsX>300</interpPointsX>
          <gridLocation>
            <x>1</x>
            <y>0</y>
          </gridLocation>
          <xlabel>Time</xlabel>
          <ylabel>x2</ylabel>
        </plot>
      </plotSettings>
      <actions>
        <how>png</how>
      </actions>
    </Plot>
  </OutStreams>

  <DataObjects>
    <HistorySet name='clusterInfo'>
      <Input>labels</Input>
      <Output>Time,x1,x2</Output>
    </HistorySet>
    <HistorySet name="mData">
      <Input>n</Input>
      <Output>Time,x1,x2</Output>
    </HistorySet>
  </DataObjects>
</Simulation>
>>>>>>> 6ff2e71f
<|MERGE_RESOLUTION|>--- conflicted
+++ resolved
@@ -1,307 +1,155 @@
-<<<<<<< HEAD
-<?xml version="1.0" ?>
-<Simulation verbosity="silent">
-  <RunInfo>
-    <WorkingDir>GaussianMixture</WorkingDir>
-    <Sequence>readIn,pp1,writeOut</Sequence>
-    <batchSize>100</batchSize>
-  </RunInfo>
-
-  <Files>
-    <Input name="rawDataFile">../SKLearnData/BB_dump.csv</Input>
-  </Files>
-
-  <Models>
-    <PostProcessor name="GaussianMixture1" subType="DataMining">
-      <KDD labelFeature="labels" lib="SciKitLearn">
-        <SKLtype>mixture|GMM</SKLtype>
-        <Features>x1,x2</Features>
-        <covariance_type>full</covariance_type>
-        <random_state>0</random_state>
-        <n_components>3</n_components>
-        <n_iter>10000</n_iter>
-        <init_params>wc</init_params>
-      </KDD>
-      <pivotParameter>Time</pivotParameter>
-    </PostProcessor>
-  </Models>
-
-  <Steps>
-    <IOStep name="readIn" pauseAtEnd="True">
-      <Input class="Files" type="">rawDataFile</Input>
-      <Output class="DataObjects" type="HistorySet">mData</Output>
-    </IOStep>
-    <PostProcess name="pp1" pauseAtEnd="True">
-      <Input class="DataObjects" type="HistorySet">mData</Input>
-      <Model class="Models" type="PostProcessor">GaussianMixture1</Model>
-      <SolutionExport class="DataObjects" type="HistorySet">clusterInfo</SolutionExport>
-      <Output class="DataObjects" type="HistorySet">mData</Output>
-      <Output class="OutStreams" type="Print">dummy</Output>
-    </PostProcess>
-    <IOStep name="writeOut" pauseAtEnd="True">
-      <Input class="DataObjects" type="HistorySet">mData</Input>
-      <Input class="DataObjects" type="HistorySet">clusterInfo</Input>
-      <Output class="OutStreams" type="Plot">plotRawData</Output>
-      <Output class="OutStreams" type="Plot">plotPPDataLabel</Output>
-      <Output class="OutStreams" type="Plot">plotPPDataCentroid</Output>
-      <Output class="OutStreams" type="Print">centroid</Output>
-    </IOStep>
-  </Steps>
-
-  <OutStreams>
-    <Print name="dummy">
-      <type>csv</type>
-      <source>mData</source>
-    </Print>
-    <Print name="centroid">
-      <type>csv</type>
-      <source>clusterInfo</source>
-    </Print>
-    <Plot dim="2" name="plotRawData" overwrite="True">
-      <plotSettings>
-        <gridSpace>2 1</gridSpace>
-        <plot>
-          <type>line</type>
-          <x>mData|Output|Time</x>
-          <y>mData|Output|x1</y>
-          <interpPointsX>300</interpPointsX>
-          <gridLocation>
-            <x>0</x>
-            <y>0</y>
-          </gridLocation>
-          <xlabel>Time</xlabel>
-          <ylabel>x1</ylabel>
-        </plot>
-        <plot>
-          <type>line</type>
-          <x>mData|Output|Time</x>
-          <y>mData|Output|x2</y>
-          <interpPointsX>300</interpPointsX>
-          <gridLocation>
-            <x>1</x>
-            <y>0</y>
-          </gridLocation>
-          <xlabel>Time</xlabel>
-          <ylabel>x2</ylabel>
-        </plot>
-      </plotSettings>
-      <actions>
-        <how>png</how>
-      </actions>
-    </Plot>
-    <Plot dim="2" name="plotPPDataLabel" overwrite="True">
-      <plotSettings>
-        <plot>
-          <type>line</type>
-          <x>mData|Output|Time</x>
-          <y>mData|Output|labels</y>
-          <interpPointsX>300</interpPointsX>
-        </plot>
-      </plotSettings>
-      <actions>
-        <how>png</how>
-      </actions>
-    </Plot>
-    <Plot dim="2" name="plotPPDataCentroid" overwrite="True">
-      <plotSettings>
-        <gridSpace>2 1</gridSpace>
-        <plot>
-          <type>line</type>
-          <x>clusterInfo|Output|Time</x>
-          <y>clusterInfo|Output|x1</y>
-          <interpPointsX>300</interpPointsX>
-          <gridLocation>
-            <x>0</x>
-            <y>0</y>
-          </gridLocation>
-          <xlabel>Time</xlabel>
-          <ylabel>x1</ylabel>
-        </plot>
-        <plot>
-          <type>line</type>
-          <x>clusterInfo|Output|Time</x>
-          <y>clusterInfo|Output|x2</y>
-          <interpPointsX>300</interpPointsX>
-          <gridLocation>
-            <x>1</x>
-            <y>0</y>
-          </gridLocation>
-          <xlabel>Time</xlabel>
-          <ylabel>x2</ylabel>
-        </plot>
-      </plotSettings>
-      <actions>
-        <how>png</how>
-      </actions>
-    </Plot>
-  </OutStreams>
-
-  <DataObjects>
-    <HistorySet name="clusterInfo">
-      <Input>labels</Input>
-      <Output>Time,x1,x2</Output>
-    </HistorySet>
-    <HistorySet name="mData">
-      <Input>n</Input>
-      <Output>Time,x1,x2</Output>
-    </HistorySet>
-  </DataObjects>
-
-</Simulation>
-=======
-<?xml version="1.0" ?>
-<Simulation verbosity="silent">
-
-  <RunInfo>
-    <WorkingDir>GaussianMixture</WorkingDir>
-    <Sequence>readIn,pp1,writeOut</Sequence>
-    <batchSize>100</batchSize>
-  </RunInfo>
-
-  <Files>
-    <Input name="rawDataFile">../SKLearnData/BB_dump.csv</Input>
-  </Files>
-
-  <Models>
-    <PostProcessor name='GaussianMixture1' subType='DataMining'>
-      <KDD lib='SciKitLearn' labelFeature='labels'>
-        <SKLtype>mixture|GMM</SKLtype>
-        <Features>x1,x2</Features>
-        <covariance_type>full</covariance_type>
-        <random_state>0</random_state>
-        <n_components>3</n_components>
-        <n_iter>10000</n_iter>
-        <init_params>wc</init_params>
-      </KDD>
-      <pivotParameter>Time</pivotParameter>
-    </PostProcessor>
-  </Models>
-
-  <Steps>
-    <IOStep name='readIn' pauseAtEnd='True'>
-      <Input  class='Files'       type=''          >rawDataFile</Input>
-      <Output class='DataObjects' type='HistorySet'>mData</Output>
-    </IOStep>
-
-    <PostProcess name='pp1' pauseAtEnd='True'>
-      <Input          class='DataObjects' type='HistorySet'   >mData</Input>
-      <Model          class='Models'      type='PostProcessor'>GaussianMixture1</Model>
-      <SolutionExport class="DataObjects" type="HistorySet"   >clusterInfo</SolutionExport>
-      <Output         class='DataObjects' type='HistorySet'   >mData</Output>
-      <Output         class='OutStreams'  type='Print'        >dummy</Output>
-    </PostProcess>
-
-    <IOStep name='writeOut' pauseAtEnd='True'>
-      <Input  class='DataObjects' type='HistorySet'>mData</Input>
-      <Input  class='DataObjects' type='HistorySet'>clusterInfo</Input>
-      <Output class='OutStreams'  type='Plot'      >plotRawData</Output>
-      <Output class='OutStreams'  type='Plot'      >plotPPDataLabel</Output>
-      <Output class='OutStreams'  type='Plot'      >plotPPDataCentroid</Output>
-      <Output class='OutStreams'  type='Print'     >centroid</Output>
-    </IOStep>
-  </Steps>
-
-  <OutStreams>
-    <Print name='dummy'>
-      <type>csv</type>
-      <source>mData</source>
-    </Print>
-
-    <Print name='centroid'>
-      <type>csv</type>
-      <source>clusterInfo</source>
-    </Print>
-
-    <Plot  name="plotRawData" overwrite="True" >
-      <plotSettings>
-        <gridSpace>2 1</gridSpace>
-        <plot>
-          <type>line</type>
-          <x>mData|Output|Time</x>
-          <y>mData|Output|x1</y>
-          <interpPointsX>300</interpPointsX>
-          <gridLocation>
-            <x>0</x>
-            <y>0</y>
-          </gridLocation>
-          <xlabel>Time</xlabel>
-          <ylabel>x1</ylabel>
-        </plot>
-        <plot>
-          <type>line</type>
-          <x>mData|Output|Time</x>
-          <y>mData|Output|x2</y>
-          <interpPointsX>300</interpPointsX>
-          <gridLocation>
-            <x>1</x>
-            <y>0</y>
-          </gridLocation>
-          <xlabel>Time</xlabel>
-          <ylabel>x2</ylabel>
-        </plot>
-      </plotSettings>
-      <actions>
-        <how>png</how>
-      </actions>
-    </Plot>
-
-    <Plot  name="plotPPDataLabel" overwrite="True" >
-      <plotSettings>
-        <plot>
-          <type>line</type>
-          <x>mData|Output|Time</x>
-          <y>mData|Output|labels</y>
-          <interpPointsX>300</interpPointsX>
-        </plot>
-      </plotSettings>
-      <actions>
-        <how>png</how>
-      </actions>
-    </Plot>
-
-    <Plot  name="plotPPDataCentroid" overwrite="True" >
-      <plotSettings>
-        <gridSpace>2 1</gridSpace>
-        <plot>
-          <type>line</type>
-          <x>clusterInfo|Output|Time</x>
-          <y>clusterInfo|Output|x1</y>
-          <interpPointsX>300</interpPointsX>
-          <gridLocation>
-            <x>0</x>
-            <y>0</y>
-          </gridLocation>
-          <xlabel>Time</xlabel>
-          <ylabel>x1</ylabel>
-        </plot>
-        <plot>
-          <type>line</type>
-          <x>clusterInfo|Output|Time</x>
-          <y>clusterInfo|Output|x2</y>
-          <interpPointsX>300</interpPointsX>
-          <gridLocation>
-            <x>1</x>
-            <y>0</y>
-          </gridLocation>
-          <xlabel>Time</xlabel>
-          <ylabel>x2</ylabel>
-        </plot>
-      </plotSettings>
-      <actions>
-        <how>png</how>
-      </actions>
-    </Plot>
-  </OutStreams>
-
-  <DataObjects>
-    <HistorySet name='clusterInfo'>
-      <Input>labels</Input>
-      <Output>Time,x1,x2</Output>
-    </HistorySet>
-    <HistorySet name="mData">
-      <Input>n</Input>
-      <Output>Time,x1,x2</Output>
-    </HistorySet>
-  </DataObjects>
-</Simulation>
->>>>>>> 6ff2e71f
+<?xml version="1.0" ?>
+<Simulation verbosity="silent">
+
+  <RunInfo>
+    <WorkingDir>GaussianMixture</WorkingDir>
+    <Sequence>readIn,pp1,writeOut</Sequence>
+    <batchSize>100</batchSize>
+  </RunInfo>
+
+  <Files>
+    <Input name="rawDataFile">../SKLearnData/BB_dump.csv</Input>
+  </Files>
+
+  <Models>
+    <PostProcessor name='GaussianMixture1' subType='DataMining'>
+      <KDD lib='SciKitLearn' labelFeature='labels'>
+        <SKLtype>mixture|GMM</SKLtype>
+        <Features>x1,x2</Features>
+        <covariance_type>full</covariance_type>
+        <random_state>0</random_state>
+        <n_components>3</n_components>
+        <n_iter>10000</n_iter>
+        <init_params>wc</init_params>
+      </KDD>
+      <pivotParameter>Time</pivotParameter>
+    </PostProcessor>
+  </Models>
+
+  <Steps>
+    <IOStep name='readIn' pauseAtEnd='True'>
+      <Input  class='Files'       type=''          >rawDataFile</Input>
+      <Output class='DataObjects' type='HistorySet'>mData</Output>
+    </IOStep>
+
+    <PostProcess name='pp1' pauseAtEnd='True'>
+      <Input          class='DataObjects' type='HistorySet'   >mData</Input>
+      <Model          class='Models'      type='PostProcessor'>GaussianMixture1</Model>
+      <SolutionExport class="DataObjects" type="HistorySet"   >clusterInfo</SolutionExport>
+      <Output         class='DataObjects' type='HistorySet'   >mData</Output>
+      <Output         class='OutStreams'  type='Print'        >dummy</Output>
+    </PostProcess>
+
+    <IOStep name='writeOut' pauseAtEnd='True'>
+      <Input  class='DataObjects' type='HistorySet'>mData</Input>
+      <Input  class='DataObjects' type='HistorySet'>clusterInfo</Input>
+      <Output class='OutStreams'  type='Plot'      >plotRawData</Output>
+      <Output class='OutStreams'  type='Plot'      >plotPPDataLabel</Output>
+      <Output class='OutStreams'  type='Plot'      >plotPPDataCentroid</Output>
+      <Output class='OutStreams'  type='Print'     >centroid</Output>
+    </IOStep>
+  </Steps>
+
+  <OutStreams>
+    <Print name='dummy'>
+      <type>csv</type>
+      <source>mData</source>
+    </Print>
+
+    <Print name='centroid'>
+      <type>csv</type>
+      <source>clusterInfo</source>
+    </Print>
+
+    <Plot  name="plotRawData" overwrite="True" >
+      <plotSettings>
+        <gridSpace>2 1</gridSpace>
+        <plot>
+          <type>line</type>
+          <x>mData|Output|Time</x>
+          <y>mData|Output|x1</y>
+          <interpPointsX>300</interpPointsX>
+          <gridLocation>
+            <x>0</x>
+            <y>0</y>
+          </gridLocation>
+          <xlabel>Time</xlabel>
+          <ylabel>x1</ylabel>
+        </plot>
+        <plot>
+          <type>line</type>
+          <x>mData|Output|Time</x>
+          <y>mData|Output|x2</y>
+          <interpPointsX>300</interpPointsX>
+          <gridLocation>
+            <x>1</x>
+            <y>0</y>
+          </gridLocation>
+          <xlabel>Time</xlabel>
+          <ylabel>x2</ylabel>
+        </plot>
+      </plotSettings>
+      <actions>
+        <how>png</how>
+      </actions>
+    </Plot>
+
+    <Plot  name="plotPPDataLabel" overwrite="True" >
+      <plotSettings>
+        <plot>
+          <type>line</type>
+          <x>mData|Output|Time</x>
+          <y>mData|Output|labels</y>
+          <interpPointsX>300</interpPointsX>
+        </plot>
+      </plotSettings>
+      <actions>
+        <how>png</how>
+      </actions>
+    </Plot>
+
+    <Plot  name="plotPPDataCentroid" overwrite="True" >
+      <plotSettings>
+        <gridSpace>2 1</gridSpace>
+        <plot>
+          <type>line</type>
+          <x>clusterInfo|Output|Time</x>
+          <y>clusterInfo|Output|x1</y>
+          <interpPointsX>300</interpPointsX>
+          <gridLocation>
+            <x>0</x>
+            <y>0</y>
+          </gridLocation>
+          <xlabel>Time</xlabel>
+          <ylabel>x1</ylabel>
+        </plot>
+        <plot>
+          <type>line</type>
+          <x>clusterInfo|Output|Time</x>
+          <y>clusterInfo|Output|x2</y>
+          <interpPointsX>300</interpPointsX>
+          <gridLocation>
+            <x>1</x>
+            <y>0</y>
+          </gridLocation>
+          <xlabel>Time</xlabel>
+          <ylabel>x2</ylabel>
+        </plot>
+      </plotSettings>
+      <actions>
+        <how>png</how>
+      </actions>
+    </Plot>
+  </OutStreams>
+
+  <DataObjects>
+    <HistorySet name='clusterInfo'>
+      <Input>labels</Input>
+      <Output>Time,x1,x2</Output>
+    </HistorySet>
+    <HistorySet name="mData">
+      <Input>n</Input>
+      <Output>Time,x1,x2</Output>
+    </HistorySet>
+  </DataObjects>
+</Simulation>