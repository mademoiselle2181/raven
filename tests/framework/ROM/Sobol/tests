[Tests]
 [./AdaptiveSobol]
  type = 'RavenFramework'
  input = 'test_adapt_sobol.xml'
<<<<<<< HEAD
  xml = 'AdaptSobol/dumprom.xml AdaptSobol/out_10.xml AdaptSobol/out_20.xml AdaptSobol/out_30.xml'
  UnorderedCsv = 'AdaptSobol/dump.csv'
=======
  UnorderedXml = 'AdaptSobol/dumprom.xml'      #analytic, "Attenuation"
  UnorderedCsv = 'AdaptSobol/dump.csv'         #consistency
>>>>>>> 59a3674c
 [../]
 [./AdaptiveSobolMaxRuns]
  type = 'RavenFramework'
  input = 'test_adapt_sobol_maxruns.xml'
  xml = 'AdaptSobol/maxruns_dumprom.xml'       #analytic, "Attenuation"
  UnorderedCsv = 'AdaptSobol/maxruns_dump.csv' #consistency
 [../]
 [./AdaptiveSobolParallel]
  type = 'RavenFramework'
  input = 'test_adapt_sobol_parallel.xml'
  xml = 'AdaptSobol/par_dumprom.xml'           #analytic, "Attenuation"
  UnorderedCsv = 'AdaptSobol/par_dump.csv'     #consistency
  [../]
[]<|MERGE_RESOLUTION|>--- conflicted
+++ resolved
@@ -2,13 +2,9 @@
  [./AdaptiveSobol]
   type = 'RavenFramework'
   input = 'test_adapt_sobol.xml'
-<<<<<<< HEAD
-  xml = 'AdaptSobol/dumprom.xml AdaptSobol/out_10.xml AdaptSobol/out_20.xml AdaptSobol/out_30.xml'
-  UnorderedCsv = 'AdaptSobol/dump.csv'
-=======
-  UnorderedXml = 'AdaptSobol/dumprom.xml'      #analytic, "Attenuation"
-  UnorderedCsv = 'AdaptSobol/dump.csv'         #consistency
->>>>>>> 59a3674c
+  UnorderedXml = 'AdaptSobol/dumprom.xml'                                     #analytic, "Attenuation"
+  xml = 'AdaptSobol/out_10.xml AdaptSobol/out_20.xml AdaptSobol/out_30.xml'   #consistency, convergence process
+  UnorderedCsv = 'AdaptSobol/dump.csv'                                        #consistency, quadrature points and solns
  [../]
  [./AdaptiveSobolMaxRuns]
   type = 'RavenFramework'
