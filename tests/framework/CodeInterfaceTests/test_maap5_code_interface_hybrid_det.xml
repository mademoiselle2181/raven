<?xml version="1.0" ?>
<Simulation verbosity="debug">
  <RunInfo>
    <WorkingDir>MAAP5_HybridDET_test</WorkingDir>
    <Sequence>testDummyStep</Sequence>
    <batchSize>1</batchSize>
  </RunInfo>

  <Files>
    <Input name="test.inp" type="">test.inp</Input>
    <Input name="include_900_502" type="">include_900_502</Input>
    <Input name="plot_900_502a.txt" type="">plot_900_502a.txt</Input>
  </Files>

  <Models>
    <Code name="MyMAAP" subType="MAAP5">
      <executable>
      </executable>
<<<<<<< HEAD
      <clargs type='input' extension='.inp'/>
=======
      <clargs extension=".inp" type="input"/>
>>>>>>> 0e8272d0
      <boolMaapOutputVariables>IEVNT(691)</boolMaapOutputVariables>
      <contMaapOutputVariables>PPS, PSGGEN(1), ZWDC2SG(1), WWBBN(1), WWTOTFW(1) </contMaapOutputVariables>
      <stopSimulation>mission_time</stopSimulation>
      <includeForTimer>include_900_502</includeForTimer>
    </Code>
  </Models>

  <Distributions>
    <Uniform name="uniform">
      <upperBound>1800</upperBound>
      <lowerBound>0</lowerBound>
    </Uniform>
    <Normal name="normal">
      <mean>6.616</mean>
      <sigma>0.5</sigma>
    </Normal>
  </Distributions>

  <Samplers>
    <DynamicEventTree name="hybdet" printEndXmlSummary="True">
      <HybridSampler type="MonteCarlo">
        <samplerInit>
          <limit>2</limit>
        </samplerInit>
        <variable name="ZCRU">
          <distribution>normal</distribution>
        </variable>
      </HybridSampler>
      <variable name="TIMELOCA">
        <distribution>uniform</distribution>
        <grid construction="custom" type="value">500 900</grid>
      </variable>
      <variable name="AFWOFF">
        <distribution>uniform</distribution>
        <grid construction="custom" type="CDF">0.4</grid>
      </variable>
    </DynamicEventTree>
  </Samplers>

  <Steps>
    <MultiRun name="testDummyStep" re-seeding="1">
      <Input class="Files" type="">test.inp</Input>
      <Input class="Files" type="">include_900_502</Input>
      <Input class="Files" type="">plot_900_502a.txt</Input>
      <Model class="Models" type="Code">MyMAAP</Model>
      <Sampler class="Samplers" type="DynamicEventTree">hybdet</Sampler>
      <Output class="Databases" type="HDF5">DataB_MAAP5_1</Output>
      <Output class="DataObjects" type="HistorySet">Temporal_Evolution</Output>
      <Output class="OutStreams" type="Print">test_dataobject</Output>
      <Output class="OutStreams" type="Plot">plotWWBBN</Output>
      <Output class="OutStreams" type="Plot">plotAFW</Output>
    </MultiRun>
  </Steps>

  <DataObjects>
    <HistorySet name="Temporal_Evolution">
      <Input>TIMELOCA</Input>
      <Output>TIME, PPS, PSGGEN(1), ZWDC2SG(1), WWBBN(1), WWTOTFW(1)</Output>
    </HistorySet>
  </DataObjects>

  <OutStreams>
    <Print name="test_dataobject">
      <type>csv</type>
      <source>Temporal_Evolution</source>
    </Print>
    <Plot name="plotWWBBN" overwrite="False">
      <plotSettings>
        <plot>
          <type>line</type>
          <x>Temporal_Evolution|Output|TIME</x>
          <y>Temporal_Evolution|Output|WWBBN(1)</y>
          <interpPointsX>100</interpPointsX>
        </plot>
        <xlabel>Time[s]</xlabel>
        <ylabel>Break[kg/s]</ylabel>
      </plotSettings>
      <actions>
        <how>png</how>
        <title>
          <text>Plot_Break</text>
        </title>
      </actions>
    </Plot>
    <Plot name="plotAFW" overwrite="False">
      <plotSettings>
        <plot>
          <type>line</type>
          <x>Temporal_Evolution|Output|TIME</x>
          <y>Temporal_Evolution|Output|WWTOTFW(1)</y>
          <interpPointsX>100</interpPointsX>
        </plot>
        <xlabel>Time[s]</xlabel>
        <ylabel>AFW [kg/s]</ylabel>
      </plotSettings>
      <actions>
        <how>png</how>
        <title>
          <text>Plot_AFW</text>
        </title>
      </actions>
    </Plot>
  </OutStreams>

  <Databases>
    <HDF5 name="DataB_MAAP5_1" readMode="overwrite"/>
  </Databases>

</Simulation><|MERGE_RESOLUTION|>--- conflicted
+++ resolved
@@ -16,11 +16,7 @@
     <Code name="MyMAAP" subType="MAAP5">
       <executable>
       </executable>
-<<<<<<< HEAD
-      <clargs type='input' extension='.inp'/>
-=======
       <clargs extension=".inp" type="input"/>
->>>>>>> 0e8272d0
       <boolMaapOutputVariables>IEVNT(691)</boolMaapOutputVariables>
       <contMaapOutputVariables>PPS, PSGGEN(1), ZWDC2SG(1), WWBBN(1), WWTOTFW(1) </contMaapOutputVariables>
       <stopSimulation>mission_time</stopSimulation>
