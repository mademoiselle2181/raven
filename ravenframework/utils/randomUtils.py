# Copyright 2017 Battelle Energy Alliance, LLC
#
# Licensed under the Apache License, Version 2.0 (the "License");
# you may not use this file except in compliance with the License.
# You may obtain a copy of the License at
#
# http://www.apache.org/licenses/LICENSE-2.0
#
# Unless required by applicable law or agreed to in writing, software
# distributed under the License is distributed on an "AS IS" BASIS,
# WITHOUT WARRANTIES OR CONDITIONS OF ANY KIND, either express or implied.
# See the License for the specific language governing permissions and
# limitations under the License.

"""
 This file contains the random number generating methods used in the framework.
 created on 07/15/2017
 @author: talbpaul
"""

from __future__ import division, print_function, unicode_literals, absolute_import
import sys
import math
import threading
from collections import deque, defaultdict
import numpy as np
import copy
import ctypes

from .utils import findCrowModule
from . import mathUtils
from ..CustomDrivers.DriverUtils import setupCpp

# in general, we will use Crow for now, but let's make it easy to switch just in case it is helpful eventually.
# Numpy stochastic environment can not pass the test as this point
stochasticEnv = 'crow'
#stochasticEnv = 'numpy'

class BoxMullerGenerator:
  """
    Iterator class for the Box-Muller transform
  """
  def __init__(self):
    """
      Constructor.
      @ In, engine, instance, optional, random number generator
      @ Out, None
    """
    self.queue = defaultdict(deque)
    self.__queueLock = threading.RLock()

  def generate(self,engine=None):
    """
      Yields a normally-distributed pseudorandom value
      @ In, engine, instance, optional, random number generator
      @ Out, generate, float, random value
    """
    with self.__queueLock:
      if len(self.queue[engine]) == 0:
        #calculate new values
        self.queue[engine].extend(self.createSamples(engine=engine))
      val = self.queue[engine].pop()
    return val

  def createSamples(self,engine=None):
    """
      Sample calculator.  Because Box Muller does batches of 2, add them to a queue.
      @ In, engine, instance, optional, random number generator.
      @ Out, (z1,z2), tuple, two independent random values
    """
    u1,u2 = random(2,engine=engine)
    z1 = np.sqrt(-2.*np.log(u1))*np.cos(2.*np.pi*u2)
    z2 = np.sqrt(-2.*np.log(u1))*np.sin(2.*np.pi*u2)
    return z1,z2

  def testSampling(self, n=1e5,engine=None):
    """
      Tests distribution of samples over a large number.
      @ In, n, int, optional, number of samples to test with
      @ In, engine, instance, optional, random number generator
      @ Out, mean, float, mean of sample set
      @ Out, stdev, float, standard deviation of sample set
    """
    n = int(n)
    samples = np.array([self.generate(engine=engine) for _ in range(n)])
    mean = np.average(samples)
    stdev = np.std(samples)
    return mean,stdev


class CrowRNG:
  """ Wraps crow RandomClass to make it serializable """
  def __init__(self, engine=None, seed=None):
    """
      Constructor
      @ In, engine, RandomClass, optional, will wrap the given engine if provided, otherwise a new engine is created
      @ In, reseed_copies, bool, whether or not recovered copies of the class should use a new seed or not
      @ Out, None
    """
    if engine is None:
      self._engine = findCrowModule('randomENG').RandomClass()
    elif isinstance(engine, findCrowModule('randomENG').RandomClass):
      self._engine = engine
    else:
      raise TypeError(f'Object of unknown type {type(engine)} cannot be wrapped by CrowRNG class!')

    if seed is not None:
      self._seed = abs(int(seed))
      self._engine.seed(self._seed)
    else:
      self._seed = self._engine.get_rng_seed()
  
  def __getstate__(self):
    """
      Get state for serialization
      @ In, None
      @ Out, d, dict, object instance state
    """
    d = copy.copy(self.__dict__)
    eng = d.pop('_engine')  # remove RNG engine from class instance
    d['count'] = eng.get_rng_state()
    return d
  
  def __setstate__(self, d):
    """
      Set object instance state
      @ In, d, dict, object state
      @ Out, None
    """
    count = d.pop('count')
    self.__dict__.update(d)
    self._engine = findCrowModule('randomENG').RandomClass()  # reinstantiate RNG engine
    self._engine.seed(self._seed)
    self._engine.forward_seed(count)
  
  def seed(self, value):
    """
      Wrapper for RandomClass.seed()
      @ In, value, int, RNG seed
      @ Out, None
    """
    self._seed = abs(int(value))
    self._engine.seed(self._seed)  # takes unsigned long
  
  def random(self):
    """
      Wrapper for RandomClass.random()
      @ In, None
      @ Out, float, random number from RNG engine
    """
    return self._engine.random()  # returns double

  def get_rng_state(self):
    """
      Wrapper for RandomClass.get_rng_state()
      @ In, None
      @ Out, int, RNG state
    """
    return self._engine.get_rng_state()  # returns int
  
  def forward_seed(self, counts):
    """
      Wrapper for RandomClass.forward_seed()
      @ In, counts, int, number of random states to progress
      @ Out, None
    """
    self._engine.forward_seed(counts)  # takes unsigned int
  
  def get_rng_seed(self):
    """
      Wrapper for RandomClass.get_rng_seed()
      @ In, None
      @ Out, int, RNG seed value
    """
    val = self._engine.get_rng_seed()  # returns int
    self._seed = abs(int(val))
    return self._seed


if stochasticEnv == 'numpy':
  npStochEnv = np.random.RandomState()
else:
  setupCpp()
  crowStochEnv = CrowRNG()
  # this is needed for now since we need to split the stoch environments
  distStochEnv = findCrowModule('distribution1D').DistributionContainer.instance()
  boxMullerGen = BoxMullerGenerator()

#
# Utilities
#
#
def randomSeed(value, seedBoth=False, engine=None):
  """
    Function to get a random seed
    @ In, value, float, the seed
    @ In, engine, instance, optional, random number generator
    @ In, seedBoth, bool, optional, if True then seed both random environments
    @ Out, None
  """
  # we need a flag to tell us  if the global numpy stochastic environment is needed to be changed
  replaceGlobalEnv=False
  ## choose an engine if it is none
  if engine is None:
    if stochasticEnv == 'crow':
      distStochEnv.seedRandom(value)
      engine = crowStochEnv
    elif stochasticEnv == 'numpy':
      replaceGlobalEnv=True
      global npStochEnv
      # global npStochEvn is needed in numpy environment here
      # to prevent referenced before assignment in local loop
      engine = npStochEnv

  if isinstance(engine, np.random.RandomState):
    engine = np.random.RandomState(value)
  elif isinstance(engine, CrowRNG):
    engine.seed(value)
    if seedBoth:
      np.random.seed(value+1) # +1 just to prevent identical seed sets
  if stochasticEnv== 'numpy' and replaceGlobalEnv:
    npStochEnv= engine
  if replaceGlobalEnv:
    print('randomUtils: Global random number seed has been changed to',value)

def random(dim=1, samples=1, keepMatrix=False, engine=None):
  """
    Function to get a single random value, an array of random values, or a matrix of random values, on [0,1]
    @ In, dim, int, optional, dimensionality of samples
    @ In, samples, int, optional, number of arrays to deliver
    @ In, keepMatrix, bool, optional, if True then will always return np.array(np.array(float))
    @ In, engine, instance, optional, random number generator
    @ Out, vals, float, random normal number (or np.array with size [n] if n>1, or np.array with size [n,samples] if sampels>1)
  """
  engine = getEngine(engine)
  dim = int(dim)
  samples = int(samples)
  if isinstance(engine, np.random.RandomState):
    vals = engine.rand(samples,dim)
  elif isinstance(engine, CrowRNG):
    vals = np.zeros([samples, dim])
    for i in range(len(vals)):
      for j in range(len(vals[0])):
        vals[i][j] = engine.random()
  # regardless of stoch env
  if keepMatrix:
    return vals
  else:
    return _reduceRedundantListing(vals, (samples, dim))

def randomNormal(size=(1,), keepMatrix=False, engine=None):
  """
    Function to get a single random value, an array of random values, or a matrix of random values, normally distributed
    @ In, size, int or tuple, optional, shape of the samples to return
      (if int, an array of samples will be returned if size>1, otherwise a float if keepMatrix is false)
    @ In, keepMatrix, bool, optional, if True then will always return np.array(np.array(float))
    @ In, engine, instance, optional, random number generator
    @ Out, vals, float, random normal number (or np.array with size [n] if n>1, or np.array with size [n,samples] if sampels>1)
  """
  engine = getEngine(engine)
  if isinstance(size, int):
    size = (size, )
  if isinstance(engine, np.random.RandomState):
    vals = engine.randn(*size)
  elif isinstance(engine, CrowRNG):
    vals = np.zeros(np.prod(size))
    for i in range(len(vals)):
      vals[i] = boxMullerGen.generate(engine=engine)
    vals.shape = size
  if keepMatrix:
    return vals
  else:
    return _reduceRedundantListing(vals,size)

def randomMultivariateNormal(cov, size=1, mean=None):
  """
    Provides a random sample from a multivariate distribution.
    @ In, cov, np.array, covariance matrix (must be square, positive definite)
    @ In, size, int, optional, number of samples to return
    @ In, mean, np.array, means for distributions (must be length of 1 side of covar matrix == len(cov[0]))
    @ Out, vals, np.array, array of samples with size [n_samples, len(cov[0])]
  """
  dims = cov.shape[0]
  if mean is None:
    mean = np.zeros(dims)
  eps = 10 * sys.float_info.epsilon
  covEps = cov + eps * np.identity(dims)
  decomp = np.linalg.cholesky(covEps)
  randSamples = randomNormal(size=(dims, size)).reshape((dims, size))
  vals = mean + np.dot(decomp, randSamples)
  return vals

def randomIntegers(low, high, caller=None, engine=None):
  """
    Function to get a random integer
    @ In, low, int, low boundary
    @ In, high, int, upper boundary
    @ In, caller, instance, optional, object requesting the random integers
    @ In, engine, instance, optional, optional, random number generator
    @ Out, rawInt, int, random int
  """
  engine = getEngine(engine)
  if isinstance(engine, np.random.RandomState):
    return engine.randint(low, high=high+1)
  elif isinstance(engine, CrowRNG):
    intRange = high - low + 1.0
    rawNum = low + random(engine=engine)*intRange
    rawInt = math.floor(rawNum)
    if rawInt < low or rawInt > high:
      if caller:
        caller.raiseAMessage("Random int out of range")
      rawInt = max(low, min(rawInt, high))
    return rawInt
  else:
    raise TypeError('Engine type not recognized! {}'.format(type(engine)))

def randomChoice(array, size = 1, replace = True, engine = None):
  """
    Generates a random sample or a sequence of random samples from a given array-like (list or such) or N-D array
    This equivalent to np.random.choice but extending the functionality to N-D arrays
    @ In, array, list or np.ndarray, the array from which to pick
    @ In, size, int, optional, the number of samples to return
    @ In, replace, bool, optional, allows replacement if True, default is True
    @ In, engine, instance, optional, optional, random number generator
    @ Out, selected, object, the random choice (1 element) or a list of elements
  """
  assert(hasattr(array,"shape") or isinstance(array,list))

  if not replace:
    if hasattr(array,"shape"):
      raise RuntimeError("Option with replace False not available for ndarrays")
    if len(array) < size:
      raise RuntimeError("array size < of number of requested samples (size)")

  sel = []
  coords = array
  for _ in range(size):
    if hasattr(array,"shape"):
      coord = tuple([randomIntegers(0, dim-1, engine=engine) for dim in coords.shape])
      sel.append(coords[coord])
    else:
      sel.append(coords[randomIntegers(0, len(coords)-1, engine=engine)])
    if not replace:
      coords.remove(sel[-1])
  selected = sel[0] if size == 1 else sel
  return selected

def randomPermutation(l,caller,engine=None):
  """
    Function to get a random permutation
    @ In, l, list, list to be permuted
    @ In, caller, instance, the caller
    @ In, engine, instance, optional, random number generator
    @ Out, newList, list, randomly permuted list
  """
  engine = getEngine(engine)
  if isinstance(engine, np.random.RandomState):
    return engine.permutation(l)
  elif isinstance(engine, CrowRNG):
    newList = []
    oldList = l[:]
    while len(oldList) > 0:
      newList.append(oldList.pop(randomIntegers(0,len(oldList)-1,caller,engine=engine)))
    return newList

def randPointsOnHypersphere(dim,samples=1,r=1,keepMatrix=False,engine=None):
  """
    obtains random points on the surface of a hypersphere of dimension "n" with radius "r".
    see http://www.sciencedirect.com/science/article/pii/S0047259X10001211
    "On decompositional algorithms for uniform sampling from n-spheres and n-balls", Harman and Lacko, 2010, J. Multivariate Analysis
    @ In, dim, int, the dimensionality of the hypersphere
    @ In, samples, int, optional, the number of samples desired
    @ In, r, float, optional, the radius of the hypersphere
    @ In, keepMatrix, bool, optional, if True then will always return np.array(np.array(float))
    @ In, engine, instance, optional, random number generator
    @ Out, pts, np.array(np.array(float)), random points on the surface of the hypersphere [sample#][pt]
  """
  engine=getEngine(engine)
  ## first fill random samples
  pts = randomNormal(size=(samples, dim),keepMatrix=True,engine=engine)
  ## extend radius, place inside sphere through normalization
  rnorm = float(r)/np.linalg.norm(pts,axis=1)
  pts *= rnorm[:,np.newaxis]
  #TODO if all values in any given sample are 0,
  #       this produces an unphysical result, so we should resample;
  #       however, this probability is miniscule and the speed benefits of skipping checking loop seems worth it.
  if keepMatrix:
    return pts
  else:
    return _reduceRedundantListing(pts,(samples, dim))
  return pts

def randPointsInHypersphere(dim,samples=1,r=1,keepMatrix=False,engine=None):
  """
    obtains a random point internal to a hypersphere of dimension "n" with radius "r"
    see http://www.sciencedirect.com/science/article/pii/S0047259X10001211
    "On decompositional algorithms for uniform sampling from n-spheres and n-balls", Harman and Lacko, 2010, J. Multivariate Analysis
    @ In, dim, int, the dimensionality of the hypersphere
    @ In, r, float, the radius of the hypersphere
    @ In, keepMatrix, bool, optional, if True then will always return np.array(np.array(float))
    @ In, engine, instance, optional, random number generator
    @ Out, pt, np.array(float), a random point on the surface of the hypersphere
  """
  engine=getEngine(engine)
  #sample on surface of n+2-sphere and discard the last two dimensions
  pts = randPointsOnHypersphere(dim+2,samples=samples,r=r,keepMatrix=True,engine=engine)[:,:-2]
  if keepMatrix:
    return pts
  else:
    return _reduceRedundantListing(pts,(samples, dim))
  return pts

def newRNG(env=None):
  """
    Provides a new instance of the random number generator.
    @ In, env, string, optional, type of random number generator.  Defaults to global option stored in "stochasticEnv".
    @ Out, engine, object, RNG producer
  """
  if env is None:
    env = stochasticEnv
  if env == 'crow':
    engine = CrowRNG()
  elif env == 'numpy':
    engine = np.random.RandomState()
  return engine

<<<<<<< HEAD

class RNG(findCrowModule('randomENG').RandomClass):
  """ Wraps crow RandomClass RNG class to make it serializable """
  def __init__(self, engine=None, seed=None):
    """
      Constructor
      @ In, engine, RandomClass, optional, will wrap the given engine if provided, otherwise a new engine is created
      @ In, reseed_copies, bool, whether or not recovered copies of the class should use a new seed or not
      @ Out, None
    """
    if engine is None:
      self._engine = findCrowModule('randomENG').RandomClass()
    elif isinstance(engine, findCrowModule('randomENG').RandomClass):
      self._engine = engine
    else:
      raise TypeError(f'Object of unknown type {type(engine)} cannot be wrapped by RNG class!')

    if seed is not None:
      self._seed = abs(int(seed))
      self._engine.seed(self._seed)
    else:
      self._seed = self._engine.get_rng_seed()

  def __getstate__(self):
    """
      Get state for serialization
      @ In, None
      @ Out, d, dict, object instance state
    """
    d = copy.copy(self.__dict__)
    eng = d.pop('_engine')  # remove RNG engine from class instance
    d['count'] = eng.get_rng_state()
    return d

  def __setstate__(self, d):
    """
      Set object instance state
      @ In, d, dict, object state
      @ Out, None
    """
    count = d.pop('count')
    self.__dict__.update(d)
    self._engine = findCrowModule('randomENG').RandomClass()  # reinstantiate RNG engine
    self._engine.seed(self._seed)
    self._engine.forward_seed(count)

  def seed(self, value):
    """
      Wrapper for RandomClass.seed()
      @ In, value, int, RNG seed
      @ Out, None
    """
    self._seed = abs(int(value))
    self._engine.seed(self._seed)  # takes unsigned long

  def random(self):
    """
      Wrapper for RandomClass.random()
      @ In, None
      @ Out, float, random number from RNG engine
    """
    return self._engine.random()  # returns double

  def get_rng_state(self):
    """
      Wrapper for RandomClass.get_rng_state()
      @ In, None
      @ Out, int, RNG state
    """
    return self._engine.get_rng_state()  # returns int

  def forward_seed(self, counts):
    """
      Wrapper for RandomClass.forward_seed()
      @ In, counts, int, number of random states to progress
      @ Out, None
    """
    self._engine.forward_seed(counts)  # takes unsigned int

  def get_rng_seed(self):
    """
      Wrapper for RandomClass.get_rng_seed()
      @ In, None
      @ Out, int, RNG seed value
    """
    val = self._engine.get_rng_seed()  # returns int
    self._seed = abs(int(val))
    return self._seed

=======
>>>>>>> 5fd88aa2
### internal utilities ###

def _reduceRedundantListing(data,size):
  """
    Adjusts data to be intuitive for developers.
     - if np.prod(size) => dim = samples = 1: returns a float
     - if size[1,...,n] > 1 but size[0] (samples) = 1: returns a 1D numpy array of floats
     - otherwise: returns a  numpy array indexed by the original shape
    @ In, data, numpy.array, n-dimensional array indexed by [sample, :, ...,n]
    @ In, dim, int, dimensionality of each sample
    @ In, samples, int, number of samples taken
    @ Out, data, np.array, shape and size described above in method description.
  """
  if np.prod(size) == 1: #user expects single float
    return data.flatten()[0]
  elif size[0]==1: #user expects array of floats (or matrix)
    return data[0]
  else:
    return data

def getEngine(eng):
  """
   Choose an engine if it is none and raise error if engine type not recognized
   @ In, engine, instance, random number generator
   @ Out, engine, instance, random number generator
  """
  if eng is None:
    if stochasticEnv == 'numpy':
      eng = npStochEnv
    elif stochasticEnv == 'crow':
      eng = crowStochEnv
  if not isinstance(eng, np.random.RandomState) and not isinstance(eng, CrowRNG):
    raise TypeError('Engine type not recognized! {}'.format(type(eng)))
  return eng

def randomPerpendicularVector(vector):
  """
    Finds a random vector perpendicular to the given vector
    Uses definition of dot product orthogonality:
    0 = sum_i (p_i * g_i)
    p_i = rand() forall i != n
    p_n = -1/g_n * sum_i(p_i * g_i) forall i != n
    @ In, vector, np.array, ND vector
    @ Out, perp, np.array, perpendicular vector
  """
  # sanity check
  numNonZero = np.count_nonzero(vector)
  if not numNonZero:
    raise RuntimeError('Provided vector is the zero vector!')
  N = len(vector)
  indices = np.arange(N)
  nonZeroMap = vector != 0
  # choose a random NONZERO index to be dependent (don't divide by zero, mate)
  depIndex = indices[nonZeroMap][randomIntegers(0, numNonZero - 1, None)]
  # random values for all but chosen variable
  perp = randomNormal(N)
  # cheat some math, zero out the random index term by setting the perp value to 0
  perp[depIndex] = 0
  dotProd = np.dot(vector, perp)
  perp[depIndex] = - dotProd / vector[depIndex]
  return perp<|MERGE_RESOLUTION|>--- conflicted
+++ resolved
@@ -109,7 +109,7 @@
       self._engine.seed(self._seed)
     else:
       self._seed = self._engine.get_rng_seed()
-  
+
   def __getstate__(self):
     """
       Get state for serialization
@@ -120,7 +120,7 @@
     eng = d.pop('_engine')  # remove RNG engine from class instance
     d['count'] = eng.get_rng_state()
     return d
-  
+
   def __setstate__(self, d):
     """
       Set object instance state
@@ -132,7 +132,7 @@
     self._engine = findCrowModule('randomENG').RandomClass()  # reinstantiate RNG engine
     self._engine.seed(self._seed)
     self._engine.forward_seed(count)
-  
+
   def seed(self, value):
     """
       Wrapper for RandomClass.seed()
@@ -141,7 +141,7 @@
     """
     self._seed = abs(int(value))
     self._engine.seed(self._seed)  # takes unsigned long
-  
+
   def random(self):
     """
       Wrapper for RandomClass.random()
@@ -157,7 +157,7 @@
       @ Out, int, RNG state
     """
     return self._engine.get_rng_state()  # returns int
-  
+
   def forward_seed(self, counts):
     """
       Wrapper for RandomClass.forward_seed()
@@ -165,7 +165,7 @@
       @ Out, None
     """
     self._engine.forward_seed(counts)  # takes unsigned int
-  
+
   def get_rng_seed(self):
     """
       Wrapper for RandomClass.get_rng_seed()
@@ -424,98 +424,6 @@
     engine = np.random.RandomState()
   return engine
 
-<<<<<<< HEAD
-
-class RNG(findCrowModule('randomENG').RandomClass):
-  """ Wraps crow RandomClass RNG class to make it serializable """
-  def __init__(self, engine=None, seed=None):
-    """
-      Constructor
-      @ In, engine, RandomClass, optional, will wrap the given engine if provided, otherwise a new engine is created
-      @ In, reseed_copies, bool, whether or not recovered copies of the class should use a new seed or not
-      @ Out, None
-    """
-    if engine is None:
-      self._engine = findCrowModule('randomENG').RandomClass()
-    elif isinstance(engine, findCrowModule('randomENG').RandomClass):
-      self._engine = engine
-    else:
-      raise TypeError(f'Object of unknown type {type(engine)} cannot be wrapped by RNG class!')
-
-    if seed is not None:
-      self._seed = abs(int(seed))
-      self._engine.seed(self._seed)
-    else:
-      self._seed = self._engine.get_rng_seed()
-
-  def __getstate__(self):
-    """
-      Get state for serialization
-      @ In, None
-      @ Out, d, dict, object instance state
-    """
-    d = copy.copy(self.__dict__)
-    eng = d.pop('_engine')  # remove RNG engine from class instance
-    d['count'] = eng.get_rng_state()
-    return d
-
-  def __setstate__(self, d):
-    """
-      Set object instance state
-      @ In, d, dict, object state
-      @ Out, None
-    """
-    count = d.pop('count')
-    self.__dict__.update(d)
-    self._engine = findCrowModule('randomENG').RandomClass()  # reinstantiate RNG engine
-    self._engine.seed(self._seed)
-    self._engine.forward_seed(count)
-
-  def seed(self, value):
-    """
-      Wrapper for RandomClass.seed()
-      @ In, value, int, RNG seed
-      @ Out, None
-    """
-    self._seed = abs(int(value))
-    self._engine.seed(self._seed)  # takes unsigned long
-
-  def random(self):
-    """
-      Wrapper for RandomClass.random()
-      @ In, None
-      @ Out, float, random number from RNG engine
-    """
-    return self._engine.random()  # returns double
-
-  def get_rng_state(self):
-    """
-      Wrapper for RandomClass.get_rng_state()
-      @ In, None
-      @ Out, int, RNG state
-    """
-    return self._engine.get_rng_state()  # returns int
-
-  def forward_seed(self, counts):
-    """
-      Wrapper for RandomClass.forward_seed()
-      @ In, counts, int, number of random states to progress
-      @ Out, None
-    """
-    self._engine.forward_seed(counts)  # takes unsigned int
-
-  def get_rng_seed(self):
-    """
-      Wrapper for RandomClass.get_rng_seed()
-      @ In, None
-      @ Out, int, RNG seed value
-    """
-    val = self._engine.get_rng_seed()  # returns int
-    self._seed = abs(int(val))
-    return self._seed
-
-=======
->>>>>>> 5fd88aa2
 ### internal utilities ###
 
 def _reduceRedundantListing(data,size):
